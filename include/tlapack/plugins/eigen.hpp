/// @file eigen.hpp
/// @author Weslley S Pereira, University of Colorado Denver, USA
//
// Copyright (c) 2021-2023, University of Colorado Denver. All rights reserved.
//
// This file is part of <T>LAPACK.
// <T>LAPACK is free software: you can redistribute it and/or modify it under
// the terms of the BSD 3-Clause license. See the accompanying LICENSE file.

#ifndef TLAPACK_EIGEN_HH
#define TLAPACK_EIGEN_HH

#include <Eigen/Core>
#include <cassert>

#include "tlapack/base/arrayTraits.hpp"

namespace tlapack {

<<<<<<< HEAD
// Forward declarations
template <typename T>
T abs(const T& x);
template <typename T>
bool isnan(const std::complex<T>& x);
template <typename T>
bool isinf(const std::complex<T>& x);

/// Absolute value
template <>
inline Eigen::half abs(const Eigen::half& x)
{
    return Eigen::half_impl::abs(x);
}

inline auto pow(int base, const Eigen::half& exp)
{
    return pow(Eigen::half(base), exp);
}

inline std::complex<Eigen::half> sqrt(const std::complex<Eigen::half>& z)
{
    const Eigen::half x = real(z);
    const Eigen::half y = imag(z);
    const Eigen::half zero(0);
    const Eigen::half two(2);
    const Eigen::half half(0.5);

    if (isnan(z))
        return std::numeric_limits<Eigen::half>::quiet_NaN();
    else if (isinf(z))
        return std::numeric_limits<Eigen::half>::infinity();
    else if (x == zero) {
        Eigen::half t = sqrt(half * abs(y));
        return std::complex<Eigen::half>(t, (y < zero) ? -t : t);
    }
    else {
        Eigen::half t = sqrt(two * (std::abs(z) + abs(x)));
        Eigen::half u = half * t;
        return (x > zero)
                   ? std::complex<Eigen::half>(u, y / t)
                   : std::complex<Eigen::half>(abs(y) / t, (y < zero) ? -u : u);
    }
}

=======
>>>>>>> b705278f
// -----------------------------------------------------------------------------
// Helpers

namespace eigen {
    namespace internal {
        // Auxiliary constexpr routines

        template <class Derived>
        std::true_type is_eigen_dense_f(const Eigen::DenseBase<Derived>*);
        std::false_type is_eigen_dense_f(const void*);

        template <class Derived>
        std::true_type is_eigen_matrix_f(const Eigen::MatrixBase<Derived>*);
        std::false_type is_eigen_matrix_f(const void*);

        template <class XprType, int BlockRows, int BlockCols, bool InnerPanel>
        std::true_type is_eigen_block_f(
            const Eigen::Block<XprType, BlockRows, BlockCols, InnerPanel>*);
        std::false_type is_eigen_block_f(const void*);

        /// True if T is derived from Eigen::EigenDense<T>
        /// @see https://stackoverflow.com/a/25223400/5253097
        template <class T>
        constexpr bool is_eigen_dense =
            decltype(is_eigen_dense_f(std::declval<T*>()))::value;

        /// True if T is derived from Eigen::EigenMatrix<T>
        /// @see https://stackoverflow.com/a/25223400/5253097
        template <class T>
        constexpr bool is_eigen_matrix =
            decltype(is_eigen_matrix_f(std::declval<T*>()))::value;

        /// True if T is derived from Eigen::EigenBlock
        /// @see https://stackoverflow.com/a/25223400/5253097
        template <class T>
        constexpr bool is_eigen_block =
            decltype(is_eigen_block_f(std::declval<T*>()))::value;

    }  // namespace internal

    /// True if T is derived from Eigen::DenseBase
    /// @see https://stackoverflow.com/a/25223400/5253097
    template <class T>
    constexpr bool is_eigen_type = internal::is_eigen_dense<T>;

}  // namespace eigen

// -----------------------------------------------------------------------------
// Data traits

namespace traits {

    /// Layout for Eigen::Dense types
    template <class matrix_t>
    struct layout_trait<
        matrix_t,
        typename std::enable_if<eigen::is_eigen_type<matrix_t> &&
                                    (matrix_t::InnerStrideAtCompileTime == 1 ||
                                     matrix_t::OuterStrideAtCompileTime == 1),
                                int>::type> {
        static constexpr Layout value =
            (matrix_t::IsVectorAtCompileTime)
                ? Layout::Strided
                : ((matrix_t::IsRowMajor) ? Layout::RowMajor
                                          : Layout::ColMajor);
    };

    template <class matrix_t>
    struct real_type_traits<
        matrix_t,
        typename std::enable_if<eigen::is_eigen_type<matrix_t>, int>::type> {
        using type = Eigen::Matrix<real_type<typename matrix_t::Scalar>,
                                   matrix_t::RowsAtCompileTime,
                                   matrix_t::ColsAtCompileTime,
                                   matrix_t::IsRowMajor ? Eigen::RowMajor
                                                        : Eigen::ColMajor,
                                   matrix_t::MaxRowsAtCompileTime,
                                   matrix_t::MaxColsAtCompileTime>;
    };

    template <class matrix_t>
    struct complex_type_traits<
        matrix_t,
        typename std::enable_if<eigen::is_eigen_type<matrix_t>, int>::type> {
        using type = Eigen::Matrix<complex_type<typename matrix_t::Scalar>,
                                   matrix_t::RowsAtCompileTime,
                                   matrix_t::ColsAtCompileTime,
                                   matrix_t::IsRowMajor ? Eigen::RowMajor
                                                        : Eigen::ColMajor,
                                   matrix_t::MaxRowsAtCompileTime,
                                   matrix_t::MaxColsAtCompileTime>;
    };

    /// Create Eigen::Matrix, @see Create
    template <typename U>
    struct CreateFunctor<
        U,
        typename std::enable_if<eigen::is_eigen_type<U>, int>::type> {
        static constexpr int Rows_ =
            (U::RowsAtCompileTime == 1) ? 1 : Eigen::Dynamic;
        static constexpr int Cols_ =
            (U::ColsAtCompileTime == 1) ? 1 : Eigen::Dynamic;
        static constexpr int Options_ =
            (U::IsRowMajor) ? Eigen::RowMajor : Eigen::ColMajor;

        template <typename T>
        constexpr auto operator()(std::vector<T>& v,
                                  Eigen::Index m,
                                  Eigen::Index n = 1) const
        {
            assert(m >= 0 && n >= 0);
            v.resize(0);
            return Eigen::Matrix<T, Rows_, Cols_, Options_>(m, n);
        }
    };
}  // namespace traits

// -----------------------------------------------------------------------------
// Data descriptors for Eigen datatypes

// Size
template <
    class Derived
#if __cplusplus >= 201703L
    // Avoids conflict with std::size
    ,
    std::enable_if_t<!std::is_same_v<complex_type<typename Derived::Scalar>,
                                     typename Derived::Scalar>,
                     int> = 0
#endif
    >
constexpr auto size(const Eigen::EigenBase<Derived>& x) noexcept
{
    return x.size();
}
// Number of rows
template <class T>
constexpr auto nrows(const Eigen::EigenBase<T>& x) noexcept
{
    return x.rows();
}
// Number of columns
template <class T>
constexpr auto ncols(const Eigen::EigenBase<T>& x) noexcept
{
    return x.cols();
}

// -----------------------------------------------------------------------------
/*
 * It is important to separate block operations between:
 * 1. Data types that do not derive from Eigen::Block
 * 2. Data types that derive from Eigen::Block
 *
 * This is done to avoid the creation of classes like:
 * Block< Block< Block< MaxtrixXd > > >
 * which would increase the number of template specializations in <T>LAPACK.
 *
 * Moreover, recursive algorithms call themselves using blocks of thier
 * matrices. This creates a dead lock at compile time if the sizes are
 * given at runtime, and the compiler cannot deduce where to stop the
 * recursion for the template specialization.
 */

#define isSlice(SliceSpec) !std::is_convertible<SliceSpec, Eigen::Index>::value

// Block operations for Eigen::Dense that are not derived from Eigen::Block

template <
    class T,
    class SliceSpecRow,
    class SliceSpecCol,
    typename std::enable_if<isSlice(SliceSpecRow) && isSlice(SliceSpecCol) &&
                                eigen::is_eigen_type<T> &&
                                !eigen::internal::is_eigen_block<T>,
                            int>::type = 0>
constexpr auto slice(T& A, SliceSpecRow&& rows, SliceSpecCol&& cols) noexcept
{
    return A.block(rows.first, cols.first, rows.second - rows.first,
                   cols.second - cols.first);
}

template <class T,
          typename SliceSpecCol,
          typename std::enable_if<eigen::is_eigen_type<T> &&
                                      !eigen::internal::is_eigen_block<T>,
                                  int>::type = 0>
constexpr auto slice(T& A, Eigen::Index rowIdx, SliceSpecCol&& cols) noexcept
{
    return A.row(rowIdx).segment(cols.first, cols.second - cols.first);
}

template <class T,
          typename SliceSpecRow,
          typename std::enable_if<eigen::is_eigen_type<T> &&
                                      !eigen::internal::is_eigen_block<T>,
                                  int>::type = 0>
constexpr auto slice(T& A, SliceSpecRow&& rows, Eigen::Index colIdx) noexcept
{
    return A.col(colIdx).segment(rows.first, rows.second - rows.first);
}

template <class T,
          typename SliceSpec,
          typename std::enable_if<eigen::is_eigen_type<T> &&
                                      !eigen::internal::is_eigen_block<T>,
                                  int>::type = 0>
constexpr auto slice(T& x, SliceSpec&& range) noexcept
{
    return x.segment(range.first, range.second - range.first);
}

template <class T,
          typename SliceSpec,
          typename std::enable_if<eigen::is_eigen_type<T> &&
                                      !eigen::internal::is_eigen_block<T>,
                                  int>::type = 0>
constexpr auto rows(T& A, SliceSpec&& rows) noexcept
{
    return A.middleRows(rows.first, rows.second - rows.first);
}

template <class T,
          typename std::enable_if<eigen::is_eigen_type<T> &&
                                      !eigen::internal::is_eigen_block<T>,
                                  int>::type = 0>
constexpr auto row(T& A, Eigen::Index rowIdx) noexcept
{
    return A.row(rowIdx);
}

template <class T,
          typename SliceSpec,
          typename std::enable_if<eigen::is_eigen_type<T> &&
                                      !eigen::internal::is_eigen_block<T>,
                                  int>::type = 0>
constexpr auto cols(T& A, SliceSpec&& cols) noexcept
{
    return A.middleCols(cols.first, cols.second - cols.first);
}

template <class T,
          typename std::enable_if<eigen::is_eigen_type<T> &&
                                      !eigen::internal::is_eigen_block<T>,
                                  int>::type = 0>
constexpr auto col(T& A, Eigen::Index colIdx) noexcept
{
    return A.col(colIdx);
}

// Block operations for Eigen::Dense that are derived from Eigen::Block

template <
    class XprType,
    int BlockRows,
    int BlockCols,
    bool InnerPanel,
    class SliceSpecRow,
    class SliceSpecCol,
    typename std::enable_if<isSlice(SliceSpecRow) && isSlice(SliceSpecCol),
                            int>::type = 0>
constexpr auto slice(Eigen::Block<XprType, BlockRows, BlockCols, InnerPanel>& A,
                     SliceSpecRow&& rows,
                     SliceSpecCol&& cols) noexcept
{
    assert(rows.second <= A.rows());
    assert(cols.second <= A.cols());

    return Eigen::Block<XprType, Eigen::Dynamic, Eigen::Dynamic, InnerPanel>(
        A.nestedExpression(), A.startRow() + rows.first,
        A.startCol() + cols.first, rows.second - rows.first,
        cols.second - cols.first);
}

template <class XprType,
          int BlockRows,
          int BlockCols,
          bool InnerPanel,
          typename SliceSpecCol>
constexpr auto slice(Eigen::Block<XprType, BlockRows, BlockCols, InnerPanel>& A,
                     Eigen::Index rowIdx,
                     SliceSpecCol&& cols) noexcept
{
    assert(rowIdx < A.rows());
    assert(cols.second <= A.cols());

    return Eigen::Block<XprType, 1, Eigen::Dynamic, InnerPanel>(
        A.nestedExpression(), A.startRow() + rowIdx, A.startCol() + cols.first,
        1, cols.second - cols.first);
}

template <class XprType,
          int BlockRows,
          int BlockCols,
          bool InnerPanel,
          typename SliceSpecRow>
constexpr auto slice(Eigen::Block<XprType, BlockRows, BlockCols, InnerPanel>& A,
                     SliceSpecRow&& rows,
                     Eigen::Index colIdx) noexcept
{
    assert(rows.second <= A.rows());
    assert(colIdx < A.cols());

    return Eigen::Block<XprType, Eigen::Dynamic, 1, InnerPanel>(
        A.nestedExpression(), A.startRow() + rows.first, A.startCol() + colIdx,
        rows.second - rows.first, 1);
}

template <class XprType, int BlockRows, bool InnerPanel, typename SliceSpec>
constexpr auto slice(Eigen::Block<XprType, BlockRows, 1, InnerPanel>& x,
                     SliceSpec&& range) noexcept
{
    assert(range.second <= x.size());

    return Eigen::Block<XprType, Eigen::Dynamic, 1, InnerPanel>(
        x.nestedExpression(), x.startRow() + range.first, x.startCol(),
        range.second - range.first, 1);
}

template <class XprType, int BlockCols, bool InnerPanel, typename SliceSpec>
constexpr auto slice(Eigen::Block<XprType, 1, BlockCols, InnerPanel>& x,
                     SliceSpec&& range) noexcept
{
    assert(range.second <= x.size());

    return Eigen::Block<XprType, 1, Eigen::Dynamic, InnerPanel>(
        x.nestedExpression(), x.startRow(), x.startCol() + range.first, 1,
        range.second - range.first);
}

template <class XprType,
          int BlockRows,
          int BlockCols,
          bool InnerPanel,
          typename SliceSpec>
constexpr auto rows(Eigen::Block<XprType, BlockRows, BlockCols, InnerPanel>& A,
                    SliceSpec&& rows) noexcept
{
    assert(rows.second <= A.rows());

    return Eigen::Block<XprType, Eigen::Dynamic, BlockCols, InnerPanel>(
        A.nestedExpression(), A.startRow() + rows.first, A.startCol(),
        rows.second - rows.first, A.cols());
}

template <class XprType, int BlockRows, int BlockCols, bool InnerPanel>
constexpr auto row(Eigen::Block<XprType, BlockRows, BlockCols, InnerPanel>& A,
                   Eigen::Index rowIdx) noexcept
{
    assert(rowIdx < A.rows());

    return Eigen::Block<XprType, 1, BlockCols, InnerPanel>(
        A.nestedExpression(), A.startRow() + rowIdx, A.startCol(), 1, A.cols());
}

template <class XprType,
          int BlockRows,
          int BlockCols,
          bool InnerPanel,
          typename SliceSpec>
constexpr auto cols(Eigen::Block<XprType, BlockRows, BlockCols, InnerPanel>& A,
                    SliceSpec&& cols) noexcept
{
    assert(cols.second <= A.cols());

    return Eigen::Block<XprType, BlockRows, Eigen::Dynamic, InnerPanel>(
        A.nestedExpression(), A.startRow(), A.startCol() + cols.first, A.rows(),
        cols.second - cols.first);
}

template <class XprType, int BlockRows, int BlockCols, bool InnerPanel>
constexpr auto col(Eigen::Block<XprType, BlockRows, BlockCols, InnerPanel>& A,
                   Eigen::Index colIdx) noexcept
{
    assert(colIdx < A.cols());

    return Eigen::Block<XprType, BlockRows, 1, InnerPanel>(
        A.nestedExpression(), A.startRow(), A.startCol() + colIdx, A.rows(), 1);
}

template <
    class XprType,
    int BlockRows,
    int BlockCols,
    bool InnerPanel,
    class SliceSpecRow,
    class SliceSpecCol,
    typename std::enable_if<isSlice(SliceSpecRow) && isSlice(SliceSpecCol),
                            int>::type = 0>
constexpr auto slice(
    const Eigen::Block<XprType, BlockRows, BlockCols, InnerPanel>& A,
    SliceSpecRow&& rows,
    SliceSpecCol&& cols) noexcept
{
    assert(rows.second <= A.rows());
    assert(cols.second <= A.cols());

    return Eigen::Block<const XprType, Eigen::Dynamic, Eigen::Dynamic,
                        InnerPanel>(
        A.nestedExpression(), A.startRow() + rows.first,
        A.startCol() + cols.first, rows.second - rows.first,
        cols.second - cols.first);
}

template <class XprType,
          int BlockRows,
          int BlockCols,
          bool InnerPanel,
          typename SliceSpecCol>
constexpr auto slice(
    const Eigen::Block<XprType, BlockRows, BlockCols, InnerPanel>& A,
    Eigen::Index rowIdx,
    SliceSpecCol&& cols) noexcept
{
    assert(rowIdx < A.rows());
    assert(cols.second <= A.cols());

    return Eigen::Block<const XprType, 1, Eigen::Dynamic, InnerPanel>(
        A.nestedExpression(), A.startRow() + rowIdx, A.startCol() + cols.first,
        1, cols.second - cols.first);
}

template <class XprType,
          int BlockRows,
          int BlockCols,
          bool InnerPanel,
          typename SliceSpecRow>
constexpr auto slice(
    const Eigen::Block<XprType, BlockRows, BlockCols, InnerPanel>& A,
    SliceSpecRow&& rows,
    Eigen::Index colIdx) noexcept
{
    assert(rows.second <= A.rows());
    assert(colIdx < A.cols());

    return Eigen::Block<const XprType, Eigen::Dynamic, 1, InnerPanel>(
        A.nestedExpression(), A.startRow() + rows.first, A.startCol() + colIdx,
        rows.second - rows.first, 1);
}

template <class XprType, int BlockRows, bool InnerPanel, typename SliceSpec>
constexpr auto slice(const Eigen::Block<XprType, BlockRows, 1, InnerPanel>& x,
                     SliceSpec&& range) noexcept
{
    assert(range.second <= x.size());

    return Eigen::Block<const XprType, Eigen::Dynamic, 1, InnerPanel>(
        x.nestedExpression(), x.startRow() + range.first, x.startCol(),
        range.second - range.first, 1);
}

template <class XprType, int BlockCols, bool InnerPanel, typename SliceSpec>
constexpr auto slice(const Eigen::Block<XprType, 1, BlockCols, InnerPanel>& x,
                     SliceSpec&& range) noexcept
{
    assert(range.second <= x.size());

    return Eigen::Block<const XprType, 1, Eigen::Dynamic, InnerPanel>(
        x.nestedExpression(), x.startRow(), x.startCol() + range.first, 1,
        range.second - range.first);
}

template <class XprType,
          int BlockRows,
          int BlockCols,
          bool InnerPanel,
          typename SliceSpec>
constexpr auto rows(
    const Eigen::Block<XprType, BlockRows, BlockCols, InnerPanel>& A,
    SliceSpec&& rows) noexcept
{
    assert(rows.second <= A.rows());

    return Eigen::Block<const XprType, Eigen::Dynamic, BlockCols, InnerPanel>(
        A.nestedExpression(), A.startRow() + rows.first, A.startCol(),
        rows.second - rows.first, A.cols());
}

template <class XprType, int BlockRows, int BlockCols, bool InnerPanel>
constexpr auto row(
    const Eigen::Block<XprType, BlockRows, BlockCols, InnerPanel>& A,
    Eigen::Index rowIdx) noexcept
{
    assert(rowIdx < A.rows());

    return Eigen::Block<const XprType, 1, BlockCols, InnerPanel>(
        A.nestedExpression(), A.startRow() + rowIdx, A.startCol(), 1, A.cols());
}

template <class XprType,
          int BlockRows,
          int BlockCols,
          bool InnerPanel,
          typename SliceSpec>
constexpr auto cols(
    const Eigen::Block<XprType, BlockRows, BlockCols, InnerPanel>& A,
    SliceSpec&& cols) noexcept
{
    assert(cols.second <= A.cols());

    return Eigen::Block<const XprType, BlockRows, Eigen::Dynamic, InnerPanel>(
        A.nestedExpression(), A.startRow(), A.startCol() + cols.first, A.rows(),
        cols.second - cols.first);
}

template <class XprType, int BlockRows, int BlockCols, bool InnerPanel>
constexpr auto col(
    const Eigen::Block<XprType, BlockRows, BlockCols, InnerPanel>& A,
    Eigen::Index colIdx) noexcept
{
    assert(colIdx < A.cols());

    return Eigen::Block<const XprType, BlockRows, 1, InnerPanel>(
        A.nestedExpression(), A.startRow(), A.startCol() + colIdx, A.rows(), 1);
}

#undef isSlice

/// Get the Diagonal of an Eigen Matrix
template <
    class T,
    typename std::enable_if<eigen::internal::is_eigen_matrix<T>, int>::type = 0>
constexpr auto diag(T& A, int diagIdx = 0) noexcept
{
    return A.diagonal(diagIdx);
}

// Transpose view
template <class matrix_t,
          typename std::enable_if<(eigen::is_eigen_type<matrix_t> &&
                                   matrix_t::IsVectorAtCompileTime),
                                  int>::type = 0>
constexpr auto transpose_view(matrix_t& A) noexcept
{
    using T = typename matrix_t::Scalar;
    using Stride = Eigen::InnerStride<>;

    constexpr int Rows_ = matrix_t::ColsAtCompileTime;
    constexpr int Cols_ = matrix_t::RowsAtCompileTime;

    using transpose_t = Eigen::Matrix<
        T, Rows_, Cols_,
        (matrix_t::IsRowMajor) ? Eigen::ColMajor : Eigen::RowMajor,
        matrix_t::MaxColsAtCompileTime, matrix_t::MaxRowsAtCompileTime>;

    using map_t = Eigen::Map<transpose_t, Eigen::Unaligned, Stride>;

    return map_t((T*)A.data(), A.size(), A.innerStride());
}
template <class matrix_t,
          typename std::enable_if<(eigen::is_eigen_type<matrix_t> &&
                                   !matrix_t::IsVectorAtCompileTime),
                                  int>::type = 0>
constexpr auto transpose_view(matrix_t& A) noexcept
{
    using T = typename matrix_t::Scalar;
    using Stride = Eigen::OuterStride<>;
    assert(A.innerStride() == 1);

    constexpr int Rows_ = matrix_t::ColsAtCompileTime;
    constexpr int Cols_ = matrix_t::RowsAtCompileTime;

    using transpose_t = Eigen::Matrix<
        T, Rows_, Cols_,
        (matrix_t::IsRowMajor) ? Eigen::ColMajor : Eigen::RowMajor,
        matrix_t::MaxColsAtCompileTime, matrix_t::MaxRowsAtCompileTime>;

    using map_t = Eigen::Map<transpose_t, Eigen::Unaligned, Stride>;

    return map_t((T*)A.data(), A.cols(), A.rows(), A.outerStride());
}

template <
    class matrix_t,
    typename std::enable_if<eigen::is_eigen_type<matrix_t>, int>::type = 0>
auto reshape(matrix_t& A, Eigen::Index m, Eigen::Index n) noexcept
{
    using T = typename matrix_t::Scalar;
    using Stride = Eigen::OuterStride<>;
    assert(A.innerStride() == 1);

    using rmatrix_t = Eigen::Matrix<T, Eigen::Dynamic, Eigen::Dynamic,
                                    (matrix_t::IsRowMajor) ? Eigen::RowMajor
                                                           : Eigen::ColMajor>;
    using map_t = Eigen::Map<rmatrix_t, Eigen::Unaligned, Stride>;

    if (m == A.rows() && n == A.cols())
        return map_t((T*)A.data(), m, n, A.outerStride());
    else {
        assert((m * n == A.size()) &&
               "reshape: new shape must have the same "
               "number of elements as the original one");
        assert(((!matrix_t::IsRowMajor &&
                 (A.outerStride() == A.rows() || A.cols() <= 1)) ||
                (matrix_t::IsRowMajor &&
                 (A.outerStride() == A.cols() || A.rows() <= 1))) &&
               "reshape: data must be contiguous in memory");
        return map_t((T*)A.data(), m, n, (matrix_t::IsRowMajor ? n : m));
    }
}

// -----------------------------------------------------------------------------
// Deduce matrix and vector type from two provided ones

namespace traits {

#ifdef TLAPACK_PREFERRED_MATRIX_EIGEN

    #ifndef TLAPACK_LEGACY_HH
        #ifndef TLAPACK_MDSPAN_HH
            #define TLAPACK_USE_PREFERRED_MATRIX_TYPE(T) true
        #else
            #define TLAPACK_USE_PREFERRED_MATRIX_TYPE(T) \
                !mdspan::is_mdspan_type<T>
        #endif
    #else
        #ifndef TLAPACK_MDSPAN_HH
            #define TLAPACK_USE_PREFERRED_MATRIX_TYPE(T) \
                !legacy::is_legacy_type<T>
        #else
            #define TLAPACK_USE_PREFERRED_MATRIX_TYPE(T) \
                (!legacy::is_legacy_type<T> && !mdspan::is_mdspan_type<T>)
        #endif
    #endif

    // for two types
    // should be especialized for every new matrix class
    template <typename matrixA_t, typename matrixB_t>
    struct matrix_type_traits<
        matrixA_t,
        matrixB_t,
        typename std::enable_if<TLAPACK_USE_PREFERRED_MATRIX_TYPE(matrixA_t) ||
                                    TLAPACK_USE_PREFERRED_MATRIX_TYPE(
                                        matrixB_t),
                                int>::type> {
        using T = scalar_type<type_t<matrixA_t>, type_t<matrixB_t>>;

        static constexpr Layout LA = layout<matrixA_t>;
        static constexpr Layout LB = layout<matrixB_t>;
        static constexpr int L =
            ((LA == Layout::RowMajor) && (LB == Layout::RowMajor))
                ? Eigen::RowMajor
                : Eigen::ColMajor;

        using type = Eigen::Matrix<T, Eigen::Dynamic, Eigen::Dynamic, L>;
    };

    // for two types
    // should be especialized for every new vector class
    template <typename vecA_t, typename vecB_t>
    struct vector_type_traits<
        vecA_t,
        vecB_t,
        typename std::enable_if<TLAPACK_USE_PREFERRED_MATRIX_TYPE(vecA_t) ||
                                    TLAPACK_USE_PREFERRED_MATRIX_TYPE(vecB_t),
                                int>::type> {
        using T = scalar_type<type_t<vecA_t>, type_t<vecB_t>>;
        using type = Eigen::Matrix<T, Eigen::Dynamic, 1>;
    };

#else

    template <class matrixA_t, class matrixB_t>
    struct matrix_type_traits<
        matrixA_t,
        matrixB_t,
        typename std::enable_if<eigen::is_eigen_type<matrixA_t> &&
                                    eigen::is_eigen_type<matrixB_t>,
                                int>::type> {
        using T =
            scalar_type<typename matrixA_t::Scalar, typename matrixB_t::Scalar>;
        static constexpr int Options_ =
            (matrixA_t::IsRowMajor && matrixB_t::IsRowMajor) ? Eigen::RowMajor
                                                             : Eigen::ColMajor;

        using type = Eigen::Matrix<T, Eigen::Dynamic, Eigen::Dynamic, Options_>;
    };

    template <typename vecA_t, typename vecB_t>
    struct vector_type_traits<
        vecA_t,
        vecB_t,
        typename std::enable_if<eigen::is_eigen_type<vecA_t> &&
                                    eigen::is_eigen_type<vecB_t>,
                                int>::type> {
        using T = scalar_type<typename vecA_t::Scalar, typename vecB_t::Scalar>;
        using type = Eigen::Matrix<T, Eigen::Dynamic, 1>;
    };

#endif  // TLAPACK_PREFERRED_MATRIX
}  // namespace traits

// -----------------------------------------------------------------------------
// Cast to Legacy arrays

template <class T, int Rows, int Cols, int Options, int MaxRows, int MaxCols>
constexpr auto legacy_matrix(
    const Eigen::Matrix<T, Rows, Cols, Options, MaxRows, MaxCols>& A) noexcept
{
    using matrix_t = Eigen::Matrix<T, Rows, Cols, Options, MaxRows, MaxCols>;
    using idx_t = Eigen::Index;

    if constexpr (matrix_t::IsVectorAtCompileTime)
        return legacy::Matrix<T, idx_t>{Layout::ColMajor, 1, A.size(),
                                        (T*)A.data(), A.innerStride()};
    else {
        constexpr Layout L = layout<matrix_t>;
        return legacy::Matrix<T, idx_t>{L, A.rows(), A.cols(), (T*)A.data(),
                                        A.outerStride()};
    }
}

template <class Derived>
constexpr auto legacy_matrix(
    const Eigen::MapBase<Derived, Eigen::ReadOnlyAccessors>& A) noexcept
{
    using T = typename Derived::Scalar;
    using idx_t = Eigen::Index;

    if constexpr (Derived::IsVectorAtCompileTime) {
        assert(
            A.outerStride() == 1 ||
            (A.innerStride() == 1 && eigen::internal::is_eigen_block<Derived>));
        return legacy::Matrix<T, idx_t>{Layout::ColMajor, 1, A.size(),
                                        (T*)A.data(), A.innerStride()};
    }
    else {
        assert(A.innerStride() == 1);
        constexpr Layout L = layout<Derived>;
        return legacy::Matrix<T, idx_t>{L, A.rows(), A.cols(), (T*)A.data(),
                                        A.outerStride()};
    }
}

template <class T, int Rows, int Cols, int Options, int MaxRows, int MaxCols>
constexpr auto legacy_vector(
    const Eigen::Matrix<T, Rows, Cols, Options, MaxRows, MaxCols>& A) noexcept
{
    using matrix_t = Eigen::Matrix<T, Rows, Cols, Options, MaxRows, MaxCols>;
    using idx_t = Eigen::Index;

    if constexpr (matrix_t::IsVectorAtCompileTime)
        return legacy::Vector<T, idx_t>{A.size(), (T*)A.data(),
                                        A.innerStride()};
    else {
        assert(A.rows() == 1 || A.cols() == 1);
        return legacy::Vector<T, idx_t>{A.size(), (T*)A.data(),
                                        A.outerStride()};
    }
}

template <class Derived>
constexpr auto legacy_vector(
    const Eigen::MapBase<Derived, Eigen::ReadOnlyAccessors>& A) noexcept
{
    using T = typename Derived::Scalar;
    using idx_t = Eigen::Index;

    if constexpr (Derived::IsVectorAtCompileTime) {
        assert(
            A.outerStride() == 1 ||
            (A.innerStride() == 1 && eigen::internal::is_eigen_block<Derived>));
        return legacy::Vector<T, idx_t>{A.size(), (T*)A.data(),
                                        A.innerStride()};
    }
    else {
        assert(A.innerStride() == 1);
        assert(A.rows() == 1 || A.cols() == 1);
        return legacy::Vector<T, idx_t>{A.size(), (T*)A.data(),
                                        A.outerStride()};
    }
}

}  // namespace tlapack

#endif  // TLAPACK_EIGEN_HH<|MERGE_RESOLUTION|>--- conflicted
+++ resolved
@@ -17,54 +17,6 @@
 
 namespace tlapack {
 
-<<<<<<< HEAD
-// Forward declarations
-template <typename T>
-T abs(const T& x);
-template <typename T>
-bool isnan(const std::complex<T>& x);
-template <typename T>
-bool isinf(const std::complex<T>& x);
-
-/// Absolute value
-template <>
-inline Eigen::half abs(const Eigen::half& x)
-{
-    return Eigen::half_impl::abs(x);
-}
-
-inline auto pow(int base, const Eigen::half& exp)
-{
-    return pow(Eigen::half(base), exp);
-}
-
-inline std::complex<Eigen::half> sqrt(const std::complex<Eigen::half>& z)
-{
-    const Eigen::half x = real(z);
-    const Eigen::half y = imag(z);
-    const Eigen::half zero(0);
-    const Eigen::half two(2);
-    const Eigen::half half(0.5);
-
-    if (isnan(z))
-        return std::numeric_limits<Eigen::half>::quiet_NaN();
-    else if (isinf(z))
-        return std::numeric_limits<Eigen::half>::infinity();
-    else if (x == zero) {
-        Eigen::half t = sqrt(half * abs(y));
-        return std::complex<Eigen::half>(t, (y < zero) ? -t : t);
-    }
-    else {
-        Eigen::half t = sqrt(two * (std::abs(z) + abs(x)));
-        Eigen::half u = half * t;
-        return (x > zero)
-                   ? std::complex<Eigen::half>(u, y / t)
-                   : std::complex<Eigen::half>(abs(y) / t, (y < zero) ? -u : u);
-    }
-}
-
-=======
->>>>>>> b705278f
 // -----------------------------------------------------------------------------
 // Helpers
 
