/// @file her2k.hpp
/// @author Weslley S Pereira, University of Colorado Denver, USA
//
// Copyright (c) 2017-2021, University of Tennessee. All rights reserved.
// Copyright (c) 2021-2023, University of Colorado Denver. All rights reserved.
//
// This file is part of <T>LAPACK.
// <T>LAPACK is free software: you can redistribute it and/or modify it under
// the terms of the BSD 3-Clause license. See the accompanying LICENSE file.

#ifndef TLAPACK_BLAS_HER2K_HH
#define TLAPACK_BLAS_HER2K_HH

#include "tlapack/base/utils.hpp"

namespace tlapack {

/**
 * Hermitian rank-k update:
 * \[
 *     C := \alpha A B^H + conj(\alpha) B A^H + \beta C,
 * \]
 * or
 * \[
 *     C := \alpha A^H B + conj(\alpha) B^H A + \beta C,
 * \]
 * where alpha and beta are scalars, C is an n-by-n Hermitian matrix,
 * and A and B are n-by-k or k-by-n matrices.
 *
 * Mind that if beta is complex, the output matrix C is no longer Hermitian.
 *
 * @param[in] uplo
 *     What part of the matrix C is referenced,
 *     the opposite triangle being assumed from symmetry:
 *     - Uplo::Lower: only the lower triangular part of C is referenced.
 *     - Uplo::Upper: only the upper triangular part of C is referenced.
 *
 * @param[in] trans
 *     The operation to be performed:
 *     - Op::NoTrans:   $C = \alpha A B^H + conj(\alpha) A^H B + \beta C$.
 *     - Op::ConjTrans: $C = \alpha A^H B + conj(\alpha) B A^H + \beta C$.
 *
 * @param[in] alpha Real scalar.
 * @param[in] A A n-by-k matrix.
 *     - If trans = NoTrans: a n-by-k matrix.
 *     - Otherwise:          a k-by-n matrix.
 * @param[in] B A n-by-k matrix.
 *     - If trans = NoTrans: a n-by-k matrix.
 *     - Otherwise:          a k-by-n matrix.
 * @param[in] beta Real scalar.
 * @param[in,out] C A n-by-n Hermitian matrix.
 *     Imaginary parts of the diagonal elements need not be set,
 *     are assumed to be zero on entry, and are set to zero on exit.
 *
 * @ingroup blas3
 */
template <TLAPACK_MATRIX matrixA_t,
          TLAPACK_MATRIX matrixB_t,
          TLAPACK_MATRIX matrixC_t,
          class alpha_t,
          class beta_t,
          enable_if_t<(
                          /* Requires: */
                          is_real<beta_t>::value),
                      int> = 0,
          class T = type_t<matrixC_t>,
          disable_if_allow_optblas_t<pair<matrixA_t, T>,
                                     pair<matrixB_t, T>,
                                     pair<matrixC_t, T>,
                                     pair<alpha_t, T>,
                                     pair<beta_t, real_type<T> > > = 0>
void her2k(Uplo uplo,
           Op trans,
           const alpha_t& alpha,
           const matrixA_t& A,
           const matrixB_t& B,
           const beta_t& beta,
           matrixC_t& C)
{
    // data traits
    using TA = type_t<matrixA_t>;
    using TB = type_t<matrixB_t>;
    using TC = type_t<matrixC_t>;
    using idx_t = size_type<matrixA_t>;

    // constants
    const idx_t n = (trans == Op::NoTrans) ? nrows(A) : ncols(A);
    const idx_t k = (trans == Op::NoTrans) ? ncols(A) : nrows(A);

    // check arguments
    tlapack_check_false(uplo != Uplo::Lower && uplo != Uplo::Upper &&
                        uplo != Uplo::General);
    tlapack_check_false(trans != Op::NoTrans && trans != Op::ConjTrans);
    tlapack_check_false(nrows(B) != nrows(A) || ncols(B) != ncols(A));
    tlapack_check_false(nrows(C) != ncols(C));
    tlapack_check_false(nrows(C) != n);

    if (trans == Op::NoTrans) {
        if (uplo != Uplo::Lower) {
            // uplo == Uplo::Upper or uplo == Uplo::General
            for (idx_t j = 0; j < n; ++j) {
                for (idx_t i = 0; i < j; ++i)
                    C(i, j) *= beta;
                C(j, j) = TC(beta * real(C(j, j)));

                for (idx_t l = 0; l < k; ++l) {
                    const scalar_type<alpha_t, TB> alphaConjBjl =
                        alpha * conj(B(j, l));
                    const scalar_type<alpha_t, TA> conjAlphaAjl =
                        conj(alpha * A(j, l));

                    for (idx_t i = 0; i < j; ++i)
                        C(i, j) +=
                            A(i, l) * alphaConjBjl + B(i, l) * conjAlphaAjl;
                    C(j, j) += 2 * (real(A(j, l)) * real(alphaConjBjl) -
                                    imag(A(j, l)) * imag(alphaConjBjl));
                }
            }
        }
        else {  // uplo == Uplo::Lower
            for (idx_t j = 0; j < n; ++j) {
                C(j, j) = TC(beta * real(C(j, j)));
                for (idx_t i = j + 1; i < n; ++i)
                    C(i, j) *= beta;

                for (idx_t l = 0; l < k; ++l) {
                    const scalar_type<alpha_t, TB> alphaConjBjl =
                        alpha * conj(B(j, l));
                    const scalar_type<alpha_t, TA> conjAlphaAjl =
                        conj(alpha * A(j, l));

                    C(j, j) += 2 * (real(A(j, l)) * real(alphaConjBjl) -
                                    imag(A(j, l)) * imag(alphaConjBjl));
                    for (idx_t i = j + 1; i < n; ++i)
                        C(i, j) +=
                            A(i, l) * alphaConjBjl + B(i, l) * conjAlphaAjl;
                }
            }
        }
    }
    else {  // trans == Op::ConjTrans
        using scalar_t = scalar_type<TA, TB>;

        if (uplo != Uplo::Lower) {
            // uplo == Uplo::Upper or uplo == Uplo::General
            for (idx_t j = 0; j < n; ++j) {
                for (idx_t i = 0; i <= j; ++i) {
                    scalar_t sum1(0);
                    scalar_t sum2(0);
                    for (idx_t l = 0; l < k; ++l) {
                        sum1 += conj(A(l, i)) * B(l, j);
                        sum2 += conj(B(l, i)) * A(l, j);
                    }

                    C(i, j) = (i < j) ? alpha * sum1 + conj(alpha) * sum2 +
                                            beta * C(i, j)
                                      : real(alpha) * real(sum1) -
                                            imag(alpha) * imag(sum1) +
                                            real(alpha) * real(sum2) +
                                            imag(alpha) * imag(sum2) +
                                            beta * real(C(i, j));
                }
            }
        }
        else {  // uplo == Uplo::Lower
            for (idx_t j = 0; j < n; ++j) {
                for (idx_t i = j; i < n; ++i) {
                    scalar_t sum1(0);
                    scalar_t sum2(0);
                    for (idx_t l = 0; l < k; ++l) {
                        sum1 += conj(A(l, i)) * B(l, j);
                        sum2 += conj(B(l, i)) * A(l, j);
                    }

                    C(i, j) = (i > j) ? alpha * sum1 + conj(alpha) * sum2 +
                                            beta * C(i, j)
                                      : real(alpha) * real(sum1) -
                                            imag(alpha) * imag(sum1) +
                                            real(alpha) * real(sum2) +
                                            imag(alpha) * imag(sum2) +
                                            beta * real(C(i, j));
                }
            }
        }
    }

    if (uplo == Uplo::General) {
        for (idx_t j = 0; j < n; ++j) {
            for (idx_t i = j + 1; i < n; ++i)
                C(i, j) = conj(C(j, i));
        }
    }
}

<<<<<<< HEAD
/**
 * Hermitian rank-k update:
 * \[
 *     C := \alpha A B^H + conj(\alpha) B A^H,
 * \]
 * or
 * \[
 *     C := \alpha A^H B + conj(\alpha) B^H A,
 * \]
 * where alpha and beta are scalars, C is an n-by-n Hermitian matrix,
 * and A and B are n-by-k or k-by-n matrices.
 *
 * Mind that if beta is complex, the output matrix C is no longer Hermitian.
 *
 * @param[in] uplo
 *     What part of the matrix C is referenced,
 *     the opposite triangle being assumed from symmetry:
 *     - Uplo::Lower: only the lower triangular part of C is referenced.
 *     - Uplo::Upper: only the upper triangular part of C is referenced.
 *
 * @param[in] trans
 *     The operation to be performed:
 *     - Op::NoTrans:   $C = \alpha A B^H + conj(\alpha) A^H B$.
 *     - Op::ConjTrans: $C = \alpha A^H B + conj(\alpha) B A^H$.
 *
 * @param[in] alpha Real scalar.
 * @param[in] A A n-by-k matrix.
 *     - If trans = NoTrans: a n-by-k matrix.
 *     - Otherwise:          a k-by-n matrix.
 * @param[in] B A n-by-k matrix.
 *     - If trans = NoTrans: a n-by-k matrix.
 *     - Otherwise:          a k-by-n matrix.
 * @param[out] C A n-by-n Hermitian matrix.
 *
 * @ingroup blas3
 */
template <TLAPACK_MATRIX matrixA_t,
          TLAPACK_MATRIX matrixB_t,
          TLAPACK_MATRIX matrixC_t,
          class alpha_t,
          class T = type_t<matrixC_t>,
          disable_if_allow_optblas_t<pair<matrixA_t, T>,
                                     pair<matrixB_t, T>,
                                     pair<matrixC_t, T>,
                                     pair<alpha_t, T> > = 0>
inline void her2k(Uplo uplo,
                  Op trans,
                  const alpha_t& alpha,
                  const matrixA_t& A,
                  const matrixB_t& B,
                  matrixC_t& C)
{
    return her2k(uplo, trans, alpha, A, B, internal::StrongZero(), C);
}

=======
>>>>>>> db7b7b46
#ifdef USE_LAPACKPP_WRAPPERS

/**
 * Hermitian rank-k update
 *
 * Wrapper to optimized BLAS.
 *
 * @see her2k(
    Uplo uplo,
    Op trans,
    const alpha_t& alpha, const matrixA_t& A, const matrixB_t& B,
    const beta_t& beta, matrixC_t& C )
*
* @ingroup blas3
*/
template <TLAPACK_MATRIX matrixA_t,
          TLAPACK_MATRIX matrixB_t,
          TLAPACK_MATRIX matrixC_t,
          class alpha_t,
          class beta_t,
          enable_if_t<(
                          /* Requires: */
                          is_real<beta_t>::value),
                      int> = 0,
          class T = type_t<matrixC_t>,
          enable_if_allow_optblas_t<pair<matrixA_t, T>,
                                    pair<matrixB_t, T>,
                                    pair<matrixC_t, T>,
                                    pair<alpha_t, T>,
                                    pair<beta_t, real_type<T> > > = 0>
inline void her2k(Uplo uplo,
                  Op trans,
                  const alpha_t alpha,
                  const matrixA_t& A,
                  const matrixB_t& B,
                  const beta_t beta,
                  matrixC_t& C)
{
    // Legacy objects
    auto A_ = legacy_matrix(A);
    auto B_ = legacy_matrix(B);
    auto C_ = legacy_matrix(C);

    // Constants to forward
    constexpr Layout L = layout<matrixC_t>;
    const auto& n = C_.n;
    const auto& k = (trans == Op::NoTrans) ? A_.n : A_.m;

    // Warnings for NaNs and Infs
    if (alpha == alpha_t(0))
        tlapack_warning(
            -3, "Infs and NaNs in A or B will not propagate to C on output");
    if (beta == beta_t(0) && !is_same_v<beta_t, StrongZero>)
        tlapack_warning(
            -6,
            "Infs and NaNs in C on input will not propagate to C on output");

    return ::blas::her2k((::blas::Layout)L, (::blas::Uplo)uplo,
                         (::blas::Op)trans, n, k, alpha, A_.ptr, A_.ldim,
                         B_.ptr, B_.ldim, (real_type<T>)beta, C_.ptr, C_.ldim);
}

#endif

/**
 * Hermitian rank-k update:
 * \[
 *     C := \alpha A B^H + conj(\alpha) B A^H,
 * \]
 * or
 * \[
 *     C := \alpha A^H B + conj(\alpha) B^H A,
 * \]
 * where alpha and beta are scalars, C is an n-by-n Hermitian matrix,
 * and A and B are n-by-k or k-by-n matrices.
 *
 * Mind that if beta is complex, the output matrix C is no longer Hermitian.
 *
<<<<<<< HEAD
 * @see her2k(
    Uplo uplo,
    Op trans,
    const alpha_t& alpha, const matrixA_t& A, const matrixB_t& B,
    matrixC_t& C )
*
* @ingroup blas3
*/
template <TLAPACK_MATRIX matrixA_t,
          TLAPACK_MATRIX matrixB_t,
          TLAPACK_MATRIX matrixC_t,
          class alpha_t,
          class T = type_t<matrixC_t>,
          enable_if_allow_optblas_t<pair<matrixA_t, T>,
                                    pair<matrixB_t, T>,
                                    pair<matrixC_t, T>,
                                    pair<alpha_t, T> > = 0>
=======
 * @param[in] uplo
 *     What part of the matrix C is referenced,
 *     the opposite triangle being assumed from symmetry:
 *     - Uplo::Lower: only the lower triangular part of C is referenced.
 *     - Uplo::Upper: only the upper triangular part of C is referenced.
 *
 * @param[in] trans
 *     The operation to be performed:
 *     - Op::NoTrans:   $C = \alpha A B^H + conj(\alpha) A^H B$.
 *     - Op::ConjTrans: $C = \alpha A^H B + conj(\alpha) B A^H$.
 *
 * @param[in] alpha Real scalar.
 * @param[in] A A n-by-k matrix.
 *     - If trans = NoTrans: a n-by-k matrix.
 *     - Otherwise:          a k-by-n matrix.
 * @param[in] B A n-by-k matrix.
 *     - If trans = NoTrans: a n-by-k matrix.
 *     - Otherwise:          a k-by-n matrix.
 * @param[out] C A n-by-n Hermitian matrix.
 *
 * @ingroup blas3
 */
template <class matrixA_t, class matrixB_t, class matrixC_t, class alpha_t>
>>>>>>> db7b7b46
inline void her2k(Uplo uplo,
                  Op trans,
                  const alpha_t& alpha,
                  const matrixA_t& A,
                  const matrixB_t& B,
                  matrixC_t& C)
{
    return her2k(uplo, trans, alpha, A, B, StrongZero(), C);
}

}  // namespace tlapack

#endif  //  #ifndef TLAPACK_BLAS_HER2K_HH<|MERGE_RESOLUTION|>--- conflicted
+++ resolved
@@ -192,64 +192,6 @@
     }
 }
 
-<<<<<<< HEAD
-/**
- * Hermitian rank-k update:
- * \[
- *     C := \alpha A B^H + conj(\alpha) B A^H,
- * \]
- * or
- * \[
- *     C := \alpha A^H B + conj(\alpha) B^H A,
- * \]
- * where alpha and beta are scalars, C is an n-by-n Hermitian matrix,
- * and A and B are n-by-k or k-by-n matrices.
- *
- * Mind that if beta is complex, the output matrix C is no longer Hermitian.
- *
- * @param[in] uplo
- *     What part of the matrix C is referenced,
- *     the opposite triangle being assumed from symmetry:
- *     - Uplo::Lower: only the lower triangular part of C is referenced.
- *     - Uplo::Upper: only the upper triangular part of C is referenced.
- *
- * @param[in] trans
- *     The operation to be performed:
- *     - Op::NoTrans:   $C = \alpha A B^H + conj(\alpha) A^H B$.
- *     - Op::ConjTrans: $C = \alpha A^H B + conj(\alpha) B A^H$.
- *
- * @param[in] alpha Real scalar.
- * @param[in] A A n-by-k matrix.
- *     - If trans = NoTrans: a n-by-k matrix.
- *     - Otherwise:          a k-by-n matrix.
- * @param[in] B A n-by-k matrix.
- *     - If trans = NoTrans: a n-by-k matrix.
- *     - Otherwise:          a k-by-n matrix.
- * @param[out] C A n-by-n Hermitian matrix.
- *
- * @ingroup blas3
- */
-template <TLAPACK_MATRIX matrixA_t,
-          TLAPACK_MATRIX matrixB_t,
-          TLAPACK_MATRIX matrixC_t,
-          class alpha_t,
-          class T = type_t<matrixC_t>,
-          disable_if_allow_optblas_t<pair<matrixA_t, T>,
-                                     pair<matrixB_t, T>,
-                                     pair<matrixC_t, T>,
-                                     pair<alpha_t, T> > = 0>
-inline void her2k(Uplo uplo,
-                  Op trans,
-                  const alpha_t& alpha,
-                  const matrixA_t& A,
-                  const matrixB_t& B,
-                  matrixC_t& C)
-{
-    return her2k(uplo, trans, alpha, A, B, internal::StrongZero(), C);
-}
-
-=======
->>>>>>> db7b7b46
 #ifdef USE_LAPACKPP_WRAPPERS
 
 /**
@@ -328,25 +270,6 @@
  *
  * Mind that if beta is complex, the output matrix C is no longer Hermitian.
  *
-<<<<<<< HEAD
- * @see her2k(
-    Uplo uplo,
-    Op trans,
-    const alpha_t& alpha, const matrixA_t& A, const matrixB_t& B,
-    matrixC_t& C )
-*
-* @ingroup blas3
-*/
-template <TLAPACK_MATRIX matrixA_t,
-          TLAPACK_MATRIX matrixB_t,
-          TLAPACK_MATRIX matrixC_t,
-          class alpha_t,
-          class T = type_t<matrixC_t>,
-          enable_if_allow_optblas_t<pair<matrixA_t, T>,
-                                    pair<matrixB_t, T>,
-                                    pair<matrixC_t, T>,
-                                    pair<alpha_t, T> > = 0>
-=======
  * @param[in] uplo
  *     What part of the matrix C is referenced,
  *     the opposite triangle being assumed from symmetry:
@@ -370,7 +293,6 @@
  * @ingroup blas3
  */
 template <class matrixA_t, class matrixB_t, class matrixC_t, class alpha_t>
->>>>>>> db7b7b46
 inline void her2k(Uplo uplo,
                   Op trans,
                   const alpha_t& alpha,
