--- conflicted
+++ resolved
@@ -65,13 +65,8 @@
  *
  * @ingroup blas1
  */
-<<<<<<< HEAD
-template <TLAPACK_VECTOR vector_t>
-size_type<vector_t> iamax_ec(const vector_t& x)
-=======
 template <class vector_t, class abs_f>
 size_type<vector_t> iamax_ec(const vector_t& x, abs_f absf)
->>>>>>> db7b7b46
 {
     // data traits
     using idx_t = size_type<vector_t>;
@@ -159,13 +154,8 @@
  *
  * @ingroup blas1
  */
-<<<<<<< HEAD
-template <TLAPACK_VECTOR vector_t>
-size_type<vector_t> iamax_nc(const vector_t& x)
-=======
 template <class vector_t, class abs_f>
 size_type<vector_t> iamax_nc(const vector_t& x, abs_f absf)
->>>>>>> db7b7b46
 {
     // data traits
     using idx_t = size_type<vector_t>;
@@ -258,13 +248,8 @@
  *
  * @ingroup blas1
  */
-<<<<<<< HEAD
-template <TLAPACK_VECTOR vector_t, disable_if_allow_optblas_t<vector_t> = 0>
-inline size_type<vector_t> iamax(const vector_t& x, const ec_opts_t& opts = {})
-=======
 template <class vector_t, disable_if_allow_optblas_t<vector_t> = 0>
 inline size_type<vector_t> iamax(const vector_t& x)
->>>>>>> db7b7b46
 {
     using T = type_t<vector_t>;
     using real_t = real_type<T>;
