/// @file hemm.hpp
/// @author Weslley S Pereira, University of Colorado Denver, USA
//
// Copyright (c) 2017-2021, University of Tennessee. All rights reserved.
// Copyright (c) 2021-2023, University of Colorado Denver. All rights reserved.
//
// This file is part of <T>LAPACK.
// <T>LAPACK is free software: you can redistribute it and/or modify it under
// the terms of the BSD 3-Clause license. See the accompanying LICENSE file.

#ifndef TLAPACK_BLAS_HEMM_HH
#define TLAPACK_BLAS_HEMM_HH

#include "tlapack/base/utils.hpp"

namespace tlapack {

/**
 * Hermitian matrix-matrix multiply:
 * \[
 *     C := \alpha A B + \beta C,
 * \]
 * or
 * \[
 *     C := \alpha B A + \beta C,
 * \]
 * where alpha and beta are scalars, A is an m-by-m or n-by-n Hermitian matrix,
 * and B and C are m-by-n matrices.
 *
 * @param[in] side
 *     The side the matrix A appears on:
 *     - Side::Left:  $C = \alpha A B + \beta C$,
 *     - Side::Right: $C = \alpha B A + \beta C$.
 *
 * @param[in] uplo
 *     What part of the matrix A is referenced:
 *     - Uplo::Lower: only the lower triangular part of A is referenced.
 *     - Uplo::Upper: only the upper triangular part of A is referenced.
 *
 * @param[in] alpha Scalar.
 * @param[in] A
 *     - If side = Left:  A m-by-m Hermitian matrix.
 *     - If side = Right: A n-by-n Hermitian matrix.
 *     Imaginary parts of the diagonal elements need not be set,
 *     are assumed to be zero on entry, and are set to zero on exit.
 * @param[in] B A m-by-n matrix.
 * @param[in] beta Scalar.
 * @param[in,out] C A m-by-n matrix.
 *
 * @ingroup blas3
 */
template <TLAPACK_MATRIX matrixA_t,
          TLAPACK_MATRIX matrixB_t,
          TLAPACK_MATRIX matrixC_t,
          class alpha_t,
          class beta_t,
          class T = type_t<matrixC_t>,
          disable_if_allow_optblas_t<pair<matrixA_t, T>,
                                     pair<matrixB_t, T>,
                                     pair<matrixC_t, T>,
                                     pair<alpha_t, T>,
                                     pair<beta_t, T> > = 0>
void hemm(Side side,
          Uplo uplo,
          const alpha_t& alpha,
          const matrixA_t& A,
          const matrixB_t& B,
          const beta_t& beta,
          matrixC_t& C)
{
    // data traits
    using TA = type_t<matrixA_t>;
    using TB = type_t<matrixB_t>;
    using idx_t = size_type<matrixB_t>;

    // constants
    const idx_t m = nrows(B);
    const idx_t n = ncols(B);

    // check arguments
    tlapack_check_false(side != Side::Left && side != Side::Right);
    tlapack_check_false(uplo != Uplo::Lower && uplo != Uplo::Upper &&
                        uplo != Uplo::General);
    tlapack_check_false(nrows(A) != ncols(A));
    tlapack_check_false(nrows(A) != ((side == Side::Left) ? m : n));
    tlapack_check_false(nrows(C) != m);
    tlapack_check_false(ncols(C) != n);

    if (side == Side::Left) {
        if (uplo != Uplo::Lower) {
            // uplo == Uplo::Upper or uplo == Uplo::General
            for (idx_t j = 0; j < n; ++j) {
                for (idx_t i = 0; i < m; ++i) {
                    const scalar_type<alpha_t, TB> alphaTimesBij =
                        alpha * B(i, j);
                    scalar_type<TA, TB> sum(0);

                    for (idx_t k = 0; k < i; ++k) {
                        C(k, j) += A(k, i) * alphaTimesBij;
                        sum += conj(A(k, i)) * B(k, j);
                    }
                    C(i, j) = beta * C(i, j) + real(A(i, i)) * alphaTimesBij +
                              alpha * sum;
                }
            }
        }
        else {
            // uplo == Uplo::Lower
            for (idx_t j = 0; j < n; ++j) {
                for (idx_t i = m - 1; i != idx_t(-1); --i) {
                    const scalar_type<alpha_t, TB> alphaTimesBij =
                        alpha * B(i, j);
                    scalar_type<TA, TB> sum(0);

                    for (idx_t k = i + 1; k < m; ++k) {
                        C(k, j) += A(k, i) * alphaTimesBij;
                        sum += conj(A(k, i)) * B(k, j);
                    }
                    C(i, j) = beta * C(i, j) + real(A(i, i)) * alphaTimesBij +
                              alpha * sum;
                }
            }
        }
    }
    else {  // side == Side::Right

        using scalar_t = scalar_type<alpha_t, TA>;

        if (uplo != Uplo::Lower) {
            // uplo == Uplo::Upper or uplo == Uplo::General
            for (idx_t j = 0; j < n; ++j) {
                {
                    const scalar_t alphaTimesAjj = alpha * real(A(j, j));
                    for (idx_t i = 0; i < m; ++i)
                        C(i, j) = beta * C(i, j) + B(i, j) * alphaTimesAjj;
                }

                for (idx_t k = 0; k < j; ++k) {
                    const scalar_t alphaTimesAkj = alpha * A(k, j);
                    for (idx_t i = 0; i < m; ++i)
                        C(i, j) += B(i, k) * alphaTimesAkj;
                }

                for (idx_t k = j + 1; k < n; ++k) {
                    const scalar_t alphaTimesAjk = alpha * conj(A(j, k));
                    for (idx_t i = 0; i < m; ++i)
                        C(i, j) += B(i, k) * alphaTimesAjk;
                }
            }
        }
        else {
            // uplo == Uplo::Lower
            for (idx_t j = 0; j < n; ++j) {
                {
                    const scalar_t alphaTimesAjj = alpha * real(A(j, j));
                    for (idx_t i = 0; i < m; ++i)
                        C(i, j) = beta * C(i, j) + B(i, j) * alphaTimesAjj;
                }

                for (idx_t k = 0; k < j; ++k) {
                    const scalar_t alphaTimesAjk = alpha * conj(A(j, k));
                    for (idx_t i = 0; i < m; ++i)
                        C(i, j) += B(i, k) * alphaTimesAjk;
                }

                for (idx_t k = j + 1; k < n; ++k) {
                    const scalar_t alphaTimesAkj = alpha * A(k, j);
                    for (idx_t i = 0; i < m; ++i)
                        C(i, j) += B(i, k) * alphaTimesAkj;
                }
            }
        }
    }
}

<<<<<<< HEAD
/**
 * Hermitian matrix-matrix multiply:
 * \[
 *     C := \alpha A B,
 * \]
 * or
 * \[
 *     C := \alpha B A,
 * \]
 * where alpha and beta are scalars, A is an m-by-m or n-by-n Hermitian matrix,
 * and B and C are m-by-n matrices.
 *
 * @param[in] side
 *     The side the matrix A appears on:
 *     - Side::Left:  $C = \alpha A B$,
 *     - Side::Right: $C = \alpha B A$.
 *
 * @param[in] uplo
 *     What part of the matrix A is referenced:
 *     - Uplo::Lower: only the lower triangular part of A is referenced.
 *     - Uplo::Upper: only the upper triangular part of A is referenced.
 *
 * @param[in] alpha Scalar.
 * @param[in] A
 *     - If side = Left:  A m-by-m Hermitian matrix.
 *     - If side = Right: A n-by-n Hermitian matrix.
 *     Imaginary parts of the diagonal elements need not be set,
 *     are assumed to be zero on entry, and are set to zero on exit.
 * @param[in] B A m-by-n matrix.
 * @param[out] C A m-by-n matrix.
 *
 * @ingroup blas3
 */
template <TLAPACK_MATRIX matrixA_t,
          TLAPACK_MATRIX matrixB_t,
          TLAPACK_MATRIX matrixC_t,
          class alpha_t,
          class T = type_t<matrixC_t>,
          disable_if_allow_optblas_t<pair<matrixA_t, T>,
                                     pair<matrixB_t, T>,
                                     pair<matrixC_t, T>,
                                     pair<alpha_t, T> > = 0>
inline void hemm(Side side,
                 Uplo uplo,
                 const alpha_t& alpha,
                 const matrixA_t& A,
                 const matrixB_t& B,
                 matrixC_t& C)
{
    return hemm(side, uplo, alpha, A, B, internal::StrongZero(), C);
}

=======
>>>>>>> db7b7b46
#ifdef USE_LAPACKPP_WRAPPERS

/**
 * Hermitian matrix-matrix multiply.
 *
 * Wrapper to optimized BLAS.
 *
 * @see hemm(
    Side side,
    Uplo uplo,
    const alpha_t& alpha, const matrixA_t& A, const matrixB_t& B,
    const beta_t& beta, matrixC_t& C )
*
* @ingroup blas3
*/
template <TLAPACK_MATRIX matrixA_t,
          TLAPACK_MATRIX matrixB_t,
          TLAPACK_MATRIX matrixC_t,
          class alpha_t,
          class beta_t,
          class T = type_t<matrixC_t>,
          enable_if_allow_optblas_t<pair<matrixA_t, T>,
                                    pair<matrixB_t, T>,
                                    pair<matrixC_t, T>,
                                    pair<alpha_t, T>,
                                    pair<beta_t, T> > = 0>
inline void hemm(Side side,
                 Uplo uplo,
                 const alpha_t alpha,
                 const matrixA_t& A,
                 const matrixB_t& B,
                 const beta_t beta,
                 matrixC_t& C)
{
    // Legacy objects
    auto A_ = legacy_matrix(A);
    auto B_ = legacy_matrix(B);
    auto C_ = legacy_matrix(C);

    // Constants to forward
    constexpr Layout L = layout<matrixC_t>;
    const auto& m = C_.m;
    const auto& n = C_.n;

    // Warnings for NaNs and Infs
    if (alpha == alpha_t(0))
        tlapack_warning(
            -3, "Infs and NaNs in A or B will not propagate to C on output");
    if (beta == beta_t(0) && !is_same_v<beta_t, StrongZero>)
        tlapack_warning(
            -6,
            "Infs and NaNs in C on input will not propagate to C on output");

    return ::blas::hemm((::blas::Layout)L, (::blas::Side)side,
                        (::blas::Uplo)uplo, m, n, alpha, A_.ptr, A_.ldim,
                        B_.ptr, B_.ldim, (T)beta, C_.ptr, C_.ldim);
}

#endif

/**
 * Hermitian matrix-matrix multiply:
 * \[
 *     C := \alpha A B,
 * \]
 * or
 * \[
 *     C := \alpha B A,
 * \]
 * where alpha and beta are scalars, A is an m-by-m or n-by-n Hermitian matrix,
 * and B and C are m-by-n matrices.
 *
 * @param[in] side
 *     The side the matrix A appears on:
 *     - Side::Left:  $C = \alpha A B$,
 *     - Side::Right: $C = \alpha B A$.
 *
<<<<<<< HEAD
 * @see hemm(
    Side side,
    Uplo uplo,
    const alpha_t& alpha, const matrixA_t& A, const matrixB_t& B,
    matrixC_t& C )
*
* @ingroup blas3
*/
template <TLAPACK_MATRIX matrixA_t,
          TLAPACK_MATRIX matrixB_t,
          TLAPACK_MATRIX matrixC_t,
          class alpha_t,
          class T = type_t<matrixC_t>,
          enable_if_allow_optblas_t<pair<matrixA_t, T>,
                                    pair<matrixB_t, T>,
                                    pair<matrixC_t, T>,
                                    pair<alpha_t, T> > = 0>
=======
 * @param[in] uplo
 *     What part of the matrix A is referenced:
 *     - Uplo::Lower: only the lower triangular part of A is referenced.
 *     - Uplo::Upper: only the upper triangular part of A is referenced.
 *
 * @param[in] alpha Scalar.
 * @param[in] A
 *     - If side = Left:  A m-by-m Hermitian matrix.
 *     - If side = Right: A n-by-n Hermitian matrix.
 *     Imaginary parts of the diagonal elements need not be set,
 *     are assumed to be zero on entry, and are set to zero on exit.
 * @param[in] B A m-by-n matrix.
 * @param[out] C A m-by-n matrix.
 *
 * @ingroup blas3
 */
template <class matrixA_t, class matrixB_t, class matrixC_t, class alpha_t>
>>>>>>> db7b7b46
inline void hemm(Side side,
                 Uplo uplo,
                 const alpha_t& alpha,
                 const matrixA_t& A,
                 const matrixB_t& B,
                 matrixC_t& C)
{
    return hemm(side, uplo, alpha, A, B, StrongZero(), C);
}

}  // namespace tlapack

#endif  //  #ifndef TLAPACK_BLAS_HEMM_HH<|MERGE_RESOLUTION|>--- conflicted
+++ resolved
@@ -173,61 +173,6 @@
     }
 }
 
-<<<<<<< HEAD
-/**
- * Hermitian matrix-matrix multiply:
- * \[
- *     C := \alpha A B,
- * \]
- * or
- * \[
- *     C := \alpha B A,
- * \]
- * where alpha and beta are scalars, A is an m-by-m or n-by-n Hermitian matrix,
- * and B and C are m-by-n matrices.
- *
- * @param[in] side
- *     The side the matrix A appears on:
- *     - Side::Left:  $C = \alpha A B$,
- *     - Side::Right: $C = \alpha B A$.
- *
- * @param[in] uplo
- *     What part of the matrix A is referenced:
- *     - Uplo::Lower: only the lower triangular part of A is referenced.
- *     - Uplo::Upper: only the upper triangular part of A is referenced.
- *
- * @param[in] alpha Scalar.
- * @param[in] A
- *     - If side = Left:  A m-by-m Hermitian matrix.
- *     - If side = Right: A n-by-n Hermitian matrix.
- *     Imaginary parts of the diagonal elements need not be set,
- *     are assumed to be zero on entry, and are set to zero on exit.
- * @param[in] B A m-by-n matrix.
- * @param[out] C A m-by-n matrix.
- *
- * @ingroup blas3
- */
-template <TLAPACK_MATRIX matrixA_t,
-          TLAPACK_MATRIX matrixB_t,
-          TLAPACK_MATRIX matrixC_t,
-          class alpha_t,
-          class T = type_t<matrixC_t>,
-          disable_if_allow_optblas_t<pair<matrixA_t, T>,
-                                     pair<matrixB_t, T>,
-                                     pair<matrixC_t, T>,
-                                     pair<alpha_t, T> > = 0>
-inline void hemm(Side side,
-                 Uplo uplo,
-                 const alpha_t& alpha,
-                 const matrixA_t& A,
-                 const matrixB_t& B,
-                 matrixC_t& C)
-{
-    return hemm(side, uplo, alpha, A, B, internal::StrongZero(), C);
-}
-
-=======
->>>>>>> db7b7b46
 #ifdef USE_LAPACKPP_WRAPPERS
 
 /**
@@ -305,25 +250,6 @@
  *     - Side::Left:  $C = \alpha A B$,
  *     - Side::Right: $C = \alpha B A$.
  *
-<<<<<<< HEAD
- * @see hemm(
-    Side side,
-    Uplo uplo,
-    const alpha_t& alpha, const matrixA_t& A, const matrixB_t& B,
-    matrixC_t& C )
-*
-* @ingroup blas3
-*/
-template <TLAPACK_MATRIX matrixA_t,
-          TLAPACK_MATRIX matrixB_t,
-          TLAPACK_MATRIX matrixC_t,
-          class alpha_t,
-          class T = type_t<matrixC_t>,
-          enable_if_allow_optblas_t<pair<matrixA_t, T>,
-                                    pair<matrixB_t, T>,
-                                    pair<matrixC_t, T>,
-                                    pair<alpha_t, T> > = 0>
-=======
  * @param[in] uplo
  *     What part of the matrix A is referenced:
  *     - Uplo::Lower: only the lower triangular part of A is referenced.
@@ -341,7 +267,6 @@
  * @ingroup blas3
  */
 template <class matrixA_t, class matrixB_t, class matrixC_t, class alpha_t>
->>>>>>> db7b7b46
 inline void hemm(Side side,
                  Uplo uplo,
                  const alpha_t& alpha,
