/// @file nrm2.hpp
/// @author Weslley S Pereira, University of Colorado Denver, USA
///
/// Anderson E. (2017)
/// Algorithm 978: Safe Scaling in the Level 1 BLAS
/// ACM Trans Math Softw 44:1--28
/// @see https://doi.org/10.1145/3061665
//
// Copyright (c) 2017-2021, University of Tennessee. All rights reserved.
// Copyright (c) 2021-2023, University of Colorado Denver. All rights reserved.
//
// This file is part of <T>LAPACK.
// <T>LAPACK is free software: you can redistribute it and/or modify it under
// the terms of the BSD 3-Clause license. See the accompanying LICENSE file.

#ifndef TLAPACK_BLAS_NRM2_HH
#define TLAPACK_BLAS_NRM2_HH

#include "tlapack/base/utils.hpp"
#include "tlapack/lapack/lassq.hpp"

namespace tlapack {

/**
 * @return 2-norm of vector,
 *     $|| x ||_2 := (\sum_{i=0}^{n-1} |x_i|^2)^{1/2}$.
 *
 * @param[in] x A n-element vector.
 *
 * @ingroup blas1
 */
<<<<<<< HEAD
template <TLAPACK_VECTOR vector_t, disable_if_allow_optblas_t<vector_t> = 0>
auto nrm2(const vector_t& x)
=======
template <class vector_t, disable_if_allow_optblas_t<vector_t> = 0>
inline auto nrm2(const vector_t& x)
>>>>>>> db7b7b46
{
    using real_t = real_type<type_t<vector_t> >;

    // scaled sum of squares
    real_t scl(1);
    real_t sumsq(0);
    lassq(x, scl, sumsq);

    return real_t(scl * sqrt(sumsq));
}

#ifdef USE_LAPACKPP_WRAPPERS

template <TLAPACK_VECTOR vector_t, enable_if_allow_optblas_t<vector_t> = 0>
inline auto nrm2(vector_t const& x)
{
    // Legacy objects
    auto x_ = legacy_vector(x);

    // Constants to forward
    const auto& n = x_.n;

    return ::blas::nrm2(n, x_.ptr, x_.inc);
}

#endif

}  // namespace tlapack

#endif  // #ifndef TLAPACK_BLAS_NRM2_HH<|MERGE_RESOLUTION|>--- conflicted
+++ resolved
@@ -29,13 +29,8 @@
  *
  * @ingroup blas1
  */
-<<<<<<< HEAD
-template <TLAPACK_VECTOR vector_t, disable_if_allow_optblas_t<vector_t> = 0>
-auto nrm2(const vector_t& x)
-=======
 template <class vector_t, disable_if_allow_optblas_t<vector_t> = 0>
 inline auto nrm2(const vector_t& x)
->>>>>>> db7b7b46
 {
     using real_t = real_type<type_t<vector_t> >;
 
