/// @file symv.hpp
/// @author Weslley S Pereira, University of Colorado Denver, USA
//
// Copyright (c) 2017-2021, University of Tennessee. All rights reserved.
// Copyright (c) 2021-2023, University of Colorado Denver. All rights reserved.
//
// This file is part of <T>LAPACK.
// <T>LAPACK is free software: you can redistribute it and/or modify it under
// the terms of the BSD 3-Clause license. See the accompanying LICENSE file.

#ifndef TLAPACK_BLAS_SYMV_HH
#define TLAPACK_BLAS_SYMV_HH

#include "tlapack/base/utils.hpp"

namespace tlapack {

/**
 * Symmetric matrix-vector multiply:
 * \[
 *     y := \alpha A x + \beta y,
 * \]
 * where alpha and beta are scalars, x and y are vectors,
 * and A is an n-by-n symmetric matrix.
 *
 * @param[in] uplo
 *     What part of the matrix A is referenced,
 *     the opposite triangle being assumed from symmetry.
 *     - Uplo::Lower: only the lower triangular part of A is referenced.
 *     - Uplo::Upper: only the upper triangular part of A is referenced.
 *
 * @param[in] alpha Scalar.
 * @param[in] A A n-by-n symmetric matrix.
 * @param[in] x A n-element vector.
 * @param[in] beta Scalar.
 * @param[in,out] y A n-element vector.
 *
 * @ingroup blas2
 */
template <TLAPACK_MATRIX matrixA_t,
          TLAPACK_VECTOR vectorX_t,
          TLAPACK_VECTOR vectorY_t,
          class alpha_t,
          class beta_t,
          class T = type_t<vectorY_t>,
          disable_if_allow_optblas_t<pair<matrixA_t, T>,
                                     pair<vectorX_t, T>,
                                     pair<vectorY_t, T>,
                                     pair<beta_t, T> > = 0>
void symv(Uplo uplo,
          const alpha_t& alpha,
          const matrixA_t& A,
          const vectorX_t& x,
          const beta_t& beta,
          vectorY_t& y)
{
    // data traits
    using TA = type_t<matrixA_t>;
    using TX = type_t<vectorX_t>;
    using idx_t = size_type<matrixA_t>;

    // constants
    const idx_t n = nrows(A);

    // check arguments
    tlapack_check_false(uplo != Uplo::Lower && uplo != Uplo::Upper);
    tlapack_check_false(ncols(A) != n);
    tlapack_check_false(size(x) != n);
    tlapack_check_false(size(y) != n);

    // form y = beta*y
    for (idx_t i = 0; i < n; ++i)
        y[i] *= beta;

    if (uplo == Uplo::Upper) {
        // A is stored in upper triangle
        // form y += alpha * A * x
        for (idx_t j = 0; j < n; ++j) {
            const scalar_type<alpha_t, TX> tmp1 = alpha * x[j];
            scalar_type<TA, TX> sum(0);
            for (idx_t i = 0; i < j; ++i) {
                y[i] += tmp1 * A(i, j);
                sum += A(i, j) * x[i];
            }
            y[j] += tmp1 * A(j, j) + alpha * sum;
        }
    }
    else {
        // A is stored in lower triangle
        // form y += alpha * A * x
        for (idx_t j = 0; j < n; ++j) {
            const scalar_type<alpha_t, TX> tmp1 = alpha * x[j];
            scalar_type<TA, TX> sum(0);
            for (idx_t i = j + 1; i < n; ++i) {
                y[i] += tmp1 * A(i, j);
                sum += A(i, j) * x[i];
            }
            y[j] += tmp1 * A(j, j) + alpha * sum;
        }
    }
}

<<<<<<< HEAD
/**
 * Symmetric matrix-vector multiply:
 * \[
 *     y := \alpha A x,
 * \]
 * where alpha and beta are scalars, x and y are vectors,
 * and A is an n-by-n symmetric matrix.
 *
 * @param[in] uplo
 *     What part of the matrix A is referenced,
 *     the opposite triangle being assumed from symmetry.
 *     - Uplo::Lower: only the lower triangular part of A is referenced.
 *     - Uplo::Upper: only the upper triangular part of A is referenced.
 *
 * @param[in] alpha Scalar.
 * @param[in] A A n-by-n symmetric matrix.
 * @param[in] x A n-element vector.
 * @param[in,out] y A n-element vector.
 *
 * @ingroup blas2
 */
template <TLAPACK_MATRIX matrixA_t,
          TLAPACK_VECTOR vectorX_t,
          TLAPACK_VECTOR vectorY_t,
          class alpha_t,
          class T = type_t<vectorY_t>,
          disable_if_allow_optblas_t<pair<matrixA_t, T>,
                                     pair<vectorX_t, T>,
                                     pair<vectorY_t, T> > = 0>
inline void symv(Uplo uplo,
                 const alpha_t& alpha,
                 const matrixA_t& A,
                 const vectorX_t& x,
                 vectorY_t& y)
{
    return symv(uplo, alpha, A, x, internal::StrongZero(), y);
}

=======
>>>>>>> db7b7b46
#ifdef USE_LAPACKPP_WRAPPERS

template <TLAPACK_MATRIX matrixA_t,
          TLAPACK_VECTOR vectorX_t,
          TLAPACK_VECTOR vectorY_t,
          class alpha_t,
          class beta_t,
          class T = type_t<vectorY_t>,
          enable_if_allow_optblas_t<pair<matrixA_t, T>,
                                    pair<vectorX_t, T>,
                                    pair<vectorY_t, T>,
                                    pair<beta_t, T> > = 0>
inline void symv(Uplo uplo,
                 const alpha_t alpha,
                 const matrixA_t& A,
                 const vectorX_t& x,
                 const beta_t beta,
                 vectorY_t& y)
{
    // Legacy objects
    auto A_ = legacy_matrix(A);
    auto x_ = legacy_vector(x);
    auto y_ = legacy_vector(y);

    // Constants to forward
    constexpr Layout L = layout<matrixA_t>;
    const auto& n = A_.n;

    // Warnings for NaNs and Infs
    if (alpha == alpha_t(0))
        tlapack_warning(
            -2, "Infs and NaNs in A or x will not propagate to y on output");
    if (beta == beta_t(0) && !is_same_v<beta_t, StrongZero>)
        tlapack_warning(
            -5,
            "Infs and NaNs in y on input will not propagate to y on output");

    return ::blas::symv((::blas::Layout)L, (::blas::Uplo)uplo, n, alpha, A_.ptr,
                        A_.ldim, x_.ptr, x_.inc, (T)beta, y_.ptr, y_.inc);
}

<<<<<<< HEAD
template <TLAPACK_MATRIX matrixA_t,
          TLAPACK_VECTOR vectorX_t,
          TLAPACK_VECTOR vectorY_t,
          class alpha_t,
          class T = type_t<vectorY_t>,
          enable_if_allow_optblas_t<pair<matrixA_t, T>,
                                    pair<vectorX_t, T>,
                                    pair<vectorY_t, T> > = 0>
=======
#endif

/**
 * Symmetric matrix-vector multiply:
 * \[
 *     y := \alpha A x,
 * \]
 * where alpha and beta are scalars, x and y are vectors,
 * and A is an n-by-n symmetric matrix.
 *
 * @param[in] uplo
 *     What part of the matrix A is referenced,
 *     the opposite triangle being assumed from symmetry.
 *     - Uplo::Lower: only the lower triangular part of A is referenced.
 *     - Uplo::Upper: only the upper triangular part of A is referenced.
 *
 * @param[in] alpha Scalar.
 * @param[in] A A n-by-n symmetric matrix.
 * @param[in] x A n-element vector.
 * @param[in,out] y A n-element vector.
 *
 * @ingroup blas2
 */
template <class matrixA_t, class vectorX_t, class vectorY_t, class alpha_t>
>>>>>>> db7b7b46
inline void symv(Uplo uplo,
                 const alpha_t& alpha,
                 const matrixA_t& A,
                 const vectorX_t& x,
                 vectorY_t& y)
{
    return symv(uplo, alpha, A, x, StrongZero(), y);
}

}  // namespace tlapack

#endif  //  #ifndef TLAPACK_BLAS_SYMV_HH<|MERGE_RESOLUTION|>--- conflicted
+++ resolved
@@ -100,47 +100,6 @@
     }
 }
 
-<<<<<<< HEAD
-/**
- * Symmetric matrix-vector multiply:
- * \[
- *     y := \alpha A x,
- * \]
- * where alpha and beta are scalars, x and y are vectors,
- * and A is an n-by-n symmetric matrix.
- *
- * @param[in] uplo
- *     What part of the matrix A is referenced,
- *     the opposite triangle being assumed from symmetry.
- *     - Uplo::Lower: only the lower triangular part of A is referenced.
- *     - Uplo::Upper: only the upper triangular part of A is referenced.
- *
- * @param[in] alpha Scalar.
- * @param[in] A A n-by-n symmetric matrix.
- * @param[in] x A n-element vector.
- * @param[in,out] y A n-element vector.
- *
- * @ingroup blas2
- */
-template <TLAPACK_MATRIX matrixA_t,
-          TLAPACK_VECTOR vectorX_t,
-          TLAPACK_VECTOR vectorY_t,
-          class alpha_t,
-          class T = type_t<vectorY_t>,
-          disable_if_allow_optblas_t<pair<matrixA_t, T>,
-                                     pair<vectorX_t, T>,
-                                     pair<vectorY_t, T> > = 0>
-inline void symv(Uplo uplo,
-                 const alpha_t& alpha,
-                 const matrixA_t& A,
-                 const vectorX_t& x,
-                 vectorY_t& y)
-{
-    return symv(uplo, alpha, A, x, internal::StrongZero(), y);
-}
-
-=======
->>>>>>> db7b7b46
 #ifdef USE_LAPACKPP_WRAPPERS
 
 template <TLAPACK_MATRIX matrixA_t,
@@ -182,16 +141,6 @@
                         A_.ldim, x_.ptr, x_.inc, (T)beta, y_.ptr, y_.inc);
 }
 
-<<<<<<< HEAD
-template <TLAPACK_MATRIX matrixA_t,
-          TLAPACK_VECTOR vectorX_t,
-          TLAPACK_VECTOR vectorY_t,
-          class alpha_t,
-          class T = type_t<vectorY_t>,
-          enable_if_allow_optblas_t<pair<matrixA_t, T>,
-                                    pair<vectorX_t, T>,
-                                    pair<vectorY_t, T> > = 0>
-=======
 #endif
 
 /**
@@ -216,7 +165,6 @@
  * @ingroup blas2
  */
 template <class matrixA_t, class vectorX_t, class vectorY_t, class alpha_t>
->>>>>>> db7b7b46
 inline void symv(Uplo uplo,
                  const alpha_t& alpha,
                  const matrixA_t& A,
