--- conflicted
+++ resolved
@@ -122,22 +122,12 @@
  *
  * @ingroup workspace_query
  */
-<<<<<<< HEAD
-template <TLAPACK_MATRIX matrix_t, TLAPACK_VECTOR vector_t>
-inline constexpr void unghr_worksize(size_type<matrix_t> ilo,
-                                     size_type<matrix_t> ihi,
-                                     const matrix_t& A,
-                                     const vector_t& tau,
-                                     workinfo_t& workinfo,
-                                     const workspace_opts_t<>& opts = {})
-=======
 template <class matrix_t, class vector_t>
 inline constexpr workinfo_t unghr_worksize(size_type<matrix_t> ilo,
                                            size_type<matrix_t> ihi,
                                            const matrix_t& A,
                                            const vector_t& tau,
                                            const workspace_opts_t<>& opts = {})
->>>>>>> db7b7b46
 {
     using idx_t = size_type<matrix_t>;
     using pair = pair<idx_t, idx_t>;
