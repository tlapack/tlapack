/// @file lascl.hpp Multiplies a matrix by a scalar.
/// @author Weslley S Pereira, University of Colorado Denver, USA
/// @note Adapted from @see
/// https://github.com/langou/latl/blob/master/include/lascl.h
//
// Copyright (c) 2021-2023, University of Colorado Denver. All rights reserved.
//
// This file is part of <T>LAPACK.
// <T>LAPACK is free software: you can redistribute it and/or modify it under
// the terms of the BSD 3-Clause license. See the accompanying LICENSE file.

#ifndef TLAPACK_LASCL_HH
#define TLAPACK_LASCL_HH

#include "tlapack/base/constants.hpp"
#include "tlapack/base/utils.hpp"

namespace tlapack {

/**
 * @brief Multiplies a matrix A by the real scalar a/b.
 *
 * Multiplication of a matrix A by scalar a/b is done without over/underflow as
 * long as the final result $a A/b$ does not over/underflow.
 *
 * @tparam access_t Type of access inside the algorithm.
 *      Either MatrixAccessPolicy or any type that implements
 *          operator MatrixAccessPolicy().
 * @tparam matrix_t Matrix type.
 * @tparam a_type Type of the coefficient a.
 *      a_type cannot be a complex type.
 * @tparam b_type Type of the coefficient b.
 *      b_type cannot be a complex type.
 *
 * @param[in] accessType Determines the entries of A that are scaled by a/b.
 *      The following access types are allowed:
 *          MatrixAccessPolicy::Dense,
 *          MatrixAccessPolicy::UpperHessenberg,
 *          MatrixAccessPolicy::LowerHessenberg,
 *          MatrixAccessPolicy::UpperTriangle,
 *          MatrixAccessPolicy::LowerTriangle,
 *          MatrixAccessPolicy::StrictUpper,
 *          MatrixAccessPolicy::StrictLower.
 *
 * @param[in] b The denominator of the scalar a/b.
 * @param[in] a The numerator of the scalar a/b.
 * @param[in,out] A Matrix to be scaled by a/b.
 *
 * @return  0 if success..
 *
 * @ingroup auxiliary
 */
<<<<<<< HEAD
template <
    class access_t,
    TLAPACK_MATRIX matrix_t,
    class a_type,
    class b_type,
    enable_if_t<(
                    /* Requires: */
                    !is_complex<a_type>::value && !is_complex<b_type>::value),
                int> = 0>
int lascl(access_t accessType,
          const b_type& b,
          const a_type& a,
          const matrix_t& A)
=======
template <class access_t,
          class matrix_t,
          class a_type,
          class b_type,
          enable_if_t<(
                          /* Requires: */
                          is_real<a_type>::value && is_real<b_type>::value),
                      int> = 0>
int lascl(access_t accessType, const b_type& b, const a_type& a, matrix_t& A)
>>>>>>> db7b7b46
{
    // data traits
    using idx_t = size_type<matrix_t>;
    using real_t = real_type<a_type, b_type>;

    // constants
    const idx_t m = nrows(A);
    const idx_t n = ncols(A);

    // constants
    const real_t small = safe_min<real_t>();
    const real_t big = safe_max<real_t>();

    // check arguments
    tlapack_check_false((accessType != MatrixAccessPolicy::Dense) &&
                        (accessType != MatrixAccessPolicy::UpperHessenberg) &&
                        (accessType != MatrixAccessPolicy::LowerHessenberg) &&
                        (accessType != MatrixAccessPolicy::UpperTriangle) &&
                        (accessType != MatrixAccessPolicy::LowerTriangle) &&
                        (accessType != MatrixAccessPolicy::StrictUpper) &&
                        (accessType != MatrixAccessPolicy::StrictLower));
    tlapack_check_false((b == b_type(0)) || isnan(b));
    tlapack_check_false(isnan(a));

    // quick return
    if (m <= 0 || n <= 0) return 0;

    bool done = false;
    real_t a_ = a, b_ = b;
    while (!done) {
        real_t c, a1, b1 = b * small;
        if (b1 == b_) {
            // b is not finite:
            //  c is a correctly signed zero if a is finite,
            //  c is NaN otherwise.
            c = a_ / b_;
            done = true;
        }
        else {  // b is finite
            a1 = a_ / big;
            if (a1 == a_) {
                // a is either 0 or an infinity number:
                //  in both cases, c = a serves as the correct multiplication
                //  factor.
                c = a_;
                done = true;
            }
            else if ((abs(b1) > abs(a_)) && (a_ != real_t(0))) {
                // a is a non-zero finite number and abs(a/b) < small:
                //  Set c = small as the multiplication factor,
                //  Multiply b by the small factor.
                c = small;
                done = false;
                b_ = b1;
            }
            else if (abs(a1) > abs(b_)) {
                // abs(a/b) > big:
                //  Set c = big as the multiplication factor,
                //  Divide a by the big factor.
                c = big;
                done = false;
                a_ = a1;
            }
            else {
                // small <= abs(a/b) <= big:
                //  Set c = a/b as the multiplication factor.
                c = a_ / b_;
                done = true;
            }
        }

        if (accessType == MatrixAccessPolicy::UpperHessenberg) {
            for (idx_t j = 0; j < n; ++j)
                for (idx_t i = 0; i < ((j < m) ? j + 2 : m); ++i)
                    A(i, j) *= c;
        }
        else if (accessType == MatrixAccessPolicy::UpperTriangle) {
            for (idx_t j = 0; j < n; ++j)
                for (idx_t i = 0; i < ((j < m) ? j + 1 : m); ++i)
                    A(i, j) *= c;
        }
        else if (accessType == MatrixAccessPolicy::StrictUpper) {
            for (idx_t j = 0; j < n; ++j)
                for (idx_t i = 0; i < ((j < m) ? j : m); ++i)
                    A(i, j) *= c;
        }
        else if (accessType == MatrixAccessPolicy::LowerHessenberg) {
            for (idx_t j = 0; j < n; ++j)
                for (idx_t i = ((j > 1) ? j - 1 : 0); i < m; ++i)
                    A(i, j) *= c;
        }
        else if (accessType == MatrixAccessPolicy::LowerTriangle) {
            for (idx_t j = 0; j < n; ++j)
                for (idx_t i = j; i < m; ++i)
                    A(i, j) *= c;
        }
        else if (accessType == MatrixAccessPolicy::StrictLower) {
            for (idx_t j = 0; j < n; ++j)
                for (idx_t i = j + 1; i < m; ++i)
                    A(i, j) *= c;
        }
        else  // if ( accessType == MatrixAccessPolicy::Dense )
        {
            for (idx_t j = 0; j < n; ++j)
                for (idx_t i = 0; i < m; ++i)
                    A(i, j) *= c;
        }
    }

    return 0;
}

/**
 * @brief Multiplies a matrix A by the real scalar a/b.
 *
 * Specific implementation for band access types.
 *
 * @param[in] accessType Determines the entries of A that are scaled by a/b.
 *
 * @param[in] b The denominator of the scalar a/b.
 * @param[in] a The numerator of the scalar a/b.
 * @param[in,out] A Matrix to be scaled by a/b.
 *
 * @see lascl(
    access_t accessType,
    const b_type& b, const a_type& a,
    const matrix_t& A )
 *
 * @ingroup auxiliary
 */
<<<<<<< HEAD
template <
    TLAPACK_MATRIX matrix_t,
    class a_type,
    class b_type,
    enable_if_t<(
                    /* Requires: */
                    !is_complex<a_type>::value && !is_complex<b_type>::value),
                int> = 0>
int lascl(band_t accessType,
          const b_type& b,
          const a_type& a,
          const matrix_t& A)
=======
template <class matrix_t,
          class a_type,
          class b_type,
          enable_if_t<(
                          /* Requires: */
                          is_real<a_type>::value && is_real<b_type>::value),
                      int> = 0>
int lascl(band_t accessType, const b_type& b, const a_type& a, matrix_t& A)
>>>>>>> db7b7b46
{
    // data traits
    using idx_t = size_type<matrix_t>;
    using real_t = real_type<a_type, b_type>;

    // using
    using std::min;

    // constants
    const idx_t m = nrows(A);
    const idx_t n = ncols(A);
    const idx_t kl = accessType.lower_bandwidth;
    const idx_t ku = accessType.upper_bandwidth;

    // constants
    const real_t small = safe_min<real_t>();
    const real_t big = safe_max<real_t>();

    // check arguments
    tlapack_check_false((kl < 0) || (kl >= m) || (ku < 0) || (ku >= n));
    tlapack_check_false((b == b_type(0)) || isnan(b));
    tlapack_check_false(isnan(a));

    // quick return
    if (m <= 0 || n <= 0) return 0;

    bool done = false;
    real_t a_ = a, b_ = b;
    while (!done) {
        real_t c, a1, b1 = b * small;
        if (b1 == b_) {
            // b is not finite:
            //  c is a correctly signed zero if a is finite,
            //  c is NaN otherwise.
            c = a_ / b_;
            done = true;
        }
        else {  // b is finite
            a1 = a_ / big;
            if (a1 == a_) {
                // a is either 0 or an infinity number:
                //  in both cases, c = a serves as the correct multiplication
                //  factor.
                c = a_;
                done = true;
            }
            else if ((abs(b1) > abs(a_)) && (a_ != real_t(0))) {
                // a is a non-zero finite number and abs(a/b) < small:
                //  Set c = small as the multiplication factor,
                //  Multiply b by the small factor.
                c = small;
                done = false;
                b_ = b1;
            }
            else if (abs(a1) > abs(b_)) {
                // abs(a/b) > big:
                //  Set c = big as the multiplication factor,
                //  Divide a by the big factor.
                c = big;
                done = false;
                a_ = a1;
            }
            else {
                // small <= abs(a/b) <= big:
                //  Set c = a/b as the multiplication factor.
                c = a_ / b_;
                done = true;
            }
        }

        for (idx_t j = 0; j < n; ++j)
            for (idx_t i = ((j >= ku) ? (j - ku) : 0); i < min(m, j + kl + 1);
                 ++i)
                A(i, j) *= c;
    }

    return 0;
}

}  // namespace tlapack

#endif  // TLAPACK_LASCL_HH<|MERGE_RESOLUTION|>--- conflicted
+++ resolved
@@ -50,21 +50,6 @@
  *
  * @ingroup auxiliary
  */
-<<<<<<< HEAD
-template <
-    class access_t,
-    TLAPACK_MATRIX matrix_t,
-    class a_type,
-    class b_type,
-    enable_if_t<(
-                    /* Requires: */
-                    !is_complex<a_type>::value && !is_complex<b_type>::value),
-                int> = 0>
-int lascl(access_t accessType,
-          const b_type& b,
-          const a_type& a,
-          const matrix_t& A)
-=======
 template <class access_t,
           class matrix_t,
           class a_type,
@@ -74,7 +59,6 @@
                           is_real<a_type>::value && is_real<b_type>::value),
                       int> = 0>
 int lascl(access_t accessType, const b_type& b, const a_type& a, matrix_t& A)
->>>>>>> db7b7b46
 {
     // data traits
     using idx_t = size_type<matrix_t>;
@@ -205,20 +189,6 @@
  *
  * @ingroup auxiliary
  */
-<<<<<<< HEAD
-template <
-    TLAPACK_MATRIX matrix_t,
-    class a_type,
-    class b_type,
-    enable_if_t<(
-                    /* Requires: */
-                    !is_complex<a_type>::value && !is_complex<b_type>::value),
-                int> = 0>
-int lascl(band_t accessType,
-          const b_type& b,
-          const a_type& a,
-          const matrix_t& A)
-=======
 template <class matrix_t,
           class a_type,
           class b_type,
@@ -227,7 +197,6 @@
                           is_real<a_type>::value && is_real<b_type>::value),
                       int> = 0>
 int lascl(band_t accessType, const b_type& b, const a_type& a, matrix_t& A)
->>>>>>> db7b7b46
 {
     // data traits
     using idx_t = size_type<matrix_t>;
