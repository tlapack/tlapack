/// @file gebd2.hpp
/// @author Yuxin Cai, University of Colorado Denver, USA
/// @author Thijs Steel, KU Leuven, Belgium
/// @note Adapted from @see
/// https://github.com/Reference-LAPACK/lapack/blob/master/SRC/zgebd2.f
//
// Copyright (c) 2021-2023, University of Colorado Denver. All rights reserved.
//
// This file is part of <T>LAPACK.
// <T>LAPACK is free software: you can redistribute it and/or modify it under
// the terms of the BSD 3-Clause license. See the accompanying LICENSE file.

#ifndef TLAPACK_GEBD2_HH
#define TLAPACK_GEBD2_HH

#include "tlapack/base/utils.hpp"
#include "tlapack/lapack/larf.hpp"
#include "tlapack/lapack/larfg.hpp"

namespace tlapack {

struct gebd2_opts_t : public workspace_opts_t<> {
    inline constexpr gebd2_opts_t(const workspace_opts_t<>& opts = {})
        : workspace_opts_t<>(opts){};
};

/** Worspace query of gebd2().
 *
 * @param[in] A m-by-n matrix.
 *      On entry, the m by n general matrix to be reduced.
 *
 * @param tauv Not referenced.
 *
 * @param tauw Not referenced.
 *
 * @param[in] opts Options.
 *
 * @return workinfo_t The amount workspace required.
 *
 * @ingroup workspace_query
 */
<<<<<<< HEAD
template <TLAPACK_MATRIX matrix_t, TLAPACK_VECTOR vector_t>
inline constexpr void gebd2_worksize(const matrix_t& A,
                                     const vector_t& tauv,
                                     const vector_t& tauw,
                                     workinfo_t& workinfo,
                                     const gebd2_opts_t& opts = {})
=======
template <typename matrix_t, class vector_t>
inline constexpr workinfo_t gebd2_worksize(const matrix_t& A,
                                           const vector_t& tauv,
                                           const vector_t& tauw,
                                           const gebd2_opts_t& opts = {})
>>>>>>> db7b7b46
{
    using idx_t = size_type<matrix_t>;

    // constants
    const idx_t m = nrows(A);
    const idx_t n = ncols(A);

    workinfo_t workinfo;
    if (n > 1) {
        auto A11 = cols(A, range<idx_t>{1, n});
        workinfo = larf_worksize(left_side, forward, columnwise_storage,
                                 col(A, 0), tauv[0], A11, opts);

        if (m > 1) {
            auto B11 = rows(A11, range<idx_t>{1, m});
            auto row0 = slice(A, 0, range<idx_t>{1, n});

            workinfo.minMax(larf_worksize(right_side, forward, rowwise_storage,
                                          row0, tauw[0], B11, opts));
        }
    }

    return workinfo;
}

/** Reduces a complex general m by n matrix A to an upper
 *  real bidiagonal form B by a unitary transformation:
 * \[
 *          Q**H * A * Z = B,
 * \]
 *  where m >= n.
 *
 * The matrices Q and Z are represented as products of elementary
 * reflectors:
 *
 * If m >= n,
 * \[
 *          Q = H(1) H(2) . . . H(n)  and  Z = G(1) G(2) . . . G(n-1)
 * \]
 * Each H(i) and G(i) has the form:
 * \[
 *          H(j) = I - tauv * v * v**H  and G(j) = I - tauw * w * w**H
 * \]
 * where tauv and tauw are complex scalars, and v and w are complex
 * vectors; v(1:j-1) = 0, v(j) = 1, and v(j+1:m) is stored on exit in
 * A(j+1:m,j); w(1:j) = 0, w(j+1) = 1, and w(j+2:n) is stored on exit in
 * A(j,i+2:n); tauv is stored in tauv(j) and tauw in tauw(j).
 *
 * @return  0 if success
 *
 * @param[in,out] A m-by-n matrix.
 *      On entry, the m by n general matrix to be reduced.
 *      On exit, if m >= n, the diagonal and the first superdiagonal
 *      are overwritten with the upper bidiagonal matrix B; the
 *      elements below the diagonal, with the array tauv, represent
 *      the unitary matrix Q as a product of elementary reflectors,
 *      and the elements above the first superdiagonal, with the array
 *      tauw, represent the unitary matrix Z as a product of elementary
 *      reflectors.
 *
 * @param[out] tauv Real vector of length min(m,n).
 *      The scalar factors of the elementary reflectors which
 *      represent the unitary matrix Q.
 *
 * @param[out] tauw Real vector of length min(m,n).
 *      The scalar factors of the elementary reflectors which
 *      represent the unitary matrix Z.
 *
 * @param[in] opts Options.
 *      - @c opts.work is used if whenever it has sufficient size.
 *        The sufficient size can be obtained through a workspace query.
 *
 * @ingroup computational
 */
template <TLAPACK_MATRIX matrix_t, TLAPACK_VECTOR vector_t>
int gebd2(matrix_t& A,
          vector_t& tauv,
          vector_t& tauw,
          const gebd2_opts_t& opts = {})
{
    using idx_t = size_type<matrix_t>;
    using range = std::pair<idx_t, idx_t>;
    using T = type_t<matrix_t>;

    // constants
    const idx_t m = nrows(A);
    const idx_t n = ncols(A);

    // check arguments
    tlapack_check_false((idx_t)size(tauv) < std::min<idx_t>(m, n));
    tlapack_check_false((idx_t)size(tauw) < std::min<idx_t>(m, n));

    // quick return
    if (n <= 0) return 0;

    // Allocates workspace
    vectorOfBytes localworkdata;
    Workspace work = [&]() {
        workinfo_t workinfo = gebd2_worksize(A, tauv, tauw, opts);
        return alloc_workspace(localworkdata, workinfo, opts.work);
    }();

    // Options to forward
    auto&& larfOpts = workspace_opts_t<>{work};

    if (m >= n) {
        //
        // Reduce to upper bidiagonal form
        //
        for (idx_t j = 0; j < n; ++j) {
            // Generate elementary reflector H(j) to annihilate A(j+1:m,j)
            auto v = slice(A, range(j, m), j);
            larfg(forward, columnwise_storage, v, tauv[j]);

            if (j < n - 1) {
                // Apply H(j)**H to A(j:m,j+1:n) from the left
                auto A11 = slice(A, range(j, m), range(j + 1, n));
                larf(left_side, forward, columnwise_storage, v, conj(tauv[j]),
                     A11, larfOpts);

                // Generate elementary reflector G(j) to annihilate A(j,j+2:n)
                auto w = slice(A, j, range(j + 1, n));
                larfg(forward, rowwise_storage, w, tauw[j]);

                // Apply G(j) to A(j+1:m,j+1:n) from the right
                if (j < m - 1) {
                    auto B11 = slice(A, range(j + 1, m), range(j + 1, n));
                    larf(right_side, forward, rowwise_storage, w, tauw[j], B11,
                         larfOpts);
                }
            }
            else {
                tauw[j] = T(0);
            }
        }
    }
    else {
        //
        // Reduce to lower bidiagonal form
        //
        for (idx_t j = 0; j < m; ++j) {
            // Generate elementary reflector G(j) to annihilate A(j,j+1:n)
            auto w = slice(A, j, range(j, n));
            larfg(forward, rowwise_storage, w, tauw[j]);

            if (j < m - 1) {
                // Apply G(j) to A(j+1:m,j:n) from the right
                auto A11 = slice(A, range(j + 1, m), range(j, n));
                larf(right_side, forward, rowwise_storage, w, tauw[j], A11,
                     larfOpts);

                // Generate elementary reflector H(j) to annihilate A(j+2:m,j)
                auto v = slice(A, range(j + 1, m), j);
                larfg(forward, columnwise_storage, v, tauv[j]);

                // Apply H(j)**H to A(j+1:m,j+1:n) from the left
                if (j < n - 1) {
                    auto B11 = slice(A, range(j + 1, m), range(j + 1, n));
                    larf(left_side, forward, columnwise_storage, v,
                         conj(tauv[j]), B11, larfOpts);
                }
            }
            else {
                tauv[j] = T(0);
            }
        }
    }

    return 0;
}
}  // namespace tlapack

#endif  // TLAPACK_GEBD2_HH<|MERGE_RESOLUTION|>--- conflicted
+++ resolved
@@ -39,20 +39,11 @@
  *
  * @ingroup workspace_query
  */
-<<<<<<< HEAD
-template <TLAPACK_MATRIX matrix_t, TLAPACK_VECTOR vector_t>
-inline constexpr void gebd2_worksize(const matrix_t& A,
-                                     const vector_t& tauv,
-                                     const vector_t& tauw,
-                                     workinfo_t& workinfo,
-                                     const gebd2_opts_t& opts = {})
-=======
 template <typename matrix_t, class vector_t>
 inline constexpr workinfo_t gebd2_worksize(const matrix_t& A,
                                            const vector_t& tauv,
                                            const vector_t& tauw,
                                            const gebd2_opts_t& opts = {})
->>>>>>> db7b7b46
 {
     using idx_t = size_type<matrix_t>;
 
