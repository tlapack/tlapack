/// @file getri_uxli.hpp
/// @author Ali Lotfi, University of Colorado Denver, USA
//
// Copyright (c) 2021-2023, University of Colorado Denver. All rights reserved.
//
// This file is part of <T>LAPACK.
// <T>LAPACK is free software: you can redistribute it and/or modify it under
// the terms of the BSD 3-Clause license. See the accompanying LICENSE file.

#ifndef TLAPACK_GETRI_UXLI_HH
#define TLAPACK_GETRI_UXLI_HH

#include "tlapack/base/utils.hpp"
#include "tlapack/blas/copy.hpp"
#include "tlapack/blas/dotu.hpp"
#include "tlapack/blas/gemv.hpp"

namespace tlapack {

/** Worspace query of getri()
 *
 * @param[in] A n-by-n matrix.
 *
 * @param[in] opts Options.
 *
 * @return workinfo_t The amount workspace required.
 *
 * @ingroup workspace_query
 */
<<<<<<< HEAD
template <TLAPACK_MATRIX matrix_t>
inline constexpr void getri_uxli_worksize(const matrix_t& A,
                                          workinfo_t& workinfo,
                                          const workspace_opts_t<>& opts = {})
=======
template <class matrix_t>
inline constexpr workinfo_t getri_uxli_worksize(
    const matrix_t& A, const workspace_opts_t<>& opts = {})
>>>>>>> db7b7b46
{
    using T = type_t<matrix_t>;

    return workinfo_t(sizeof(T), ncols(A) - 1);
}

/** getri computes inverse of a general n-by-n matrix A
 *  by solving for X in the following equation
 * \[
 *   U X L = I
 * \]
 *
 * @return = 0: successful exit
 * @return = i+1: if U(i,i) is exactly zero.  The triangular
 *          matrix is singular and its inverse can not be computed.
 *
 * @param[in,out] A n-by-n matrix.
 *      On entry, the factors L and U from the factorization P A = L U.
 *          L is stored in the lower triangle of A; unit diagonal is not stored.
 *          U is stored in the upper triangle of A.
 *      On exit, inverse of A is overwritten on A.
 *
 * @param[in] opts Options.
 *      - @c opts.work is used if whenever it has sufficient size.
 *        The sufficient size can be obtained through a workspace query.
 *
 * @ingroup computational
 */
template <TLAPACK_MATRIX matrix_t>
int getri_uxli(matrix_t& A, const workspace_opts_t<>& opts = {})
{
    using work_t = vector_type<matrix_t, matrix_t>;
    using idx_t = size_type<matrix_t>;
    using T = type_t<matrix_t>;

    // Functor
    Create<work_t> new_vector;

    // check arguments
    tlapack_check(nrows(A) == ncols(A));

    // constant n, number of rows and also columns of A
    const idx_t n = ncols(A);

    // Allocates workspace
    vectorOfBytes localworkdata;
    const Workspace work = [&]() {
        workinfo_t workinfo = getri_uxli_worksize(A, opts);
        return alloc_workspace(localworkdata, workinfo, opts.work);
    }();
    auto w = new_vector(work, n - 1);

    // A has L and U in it, we will create X such that UXL=A in place of
    for (idx_t j = n - idx_t(1); j != idx_t(-1); j--) {
        // if A(j,j) is zero, then the matrix is not invertible
        if (A(j, j) == T(0)) return j + 1;

        if (j == n - 1) {
            A(j, j) = T(1) / A(j, j);
        }
        else {
            // X22, l21, u12 are as in method C Nick Higham
            auto X22 = tlapack::slice(A, tlapack::range<idx_t>(j + 1, n),
                                      tlapack::range<idx_t>(j + 1, n));
            auto l21 = tlapack::slice(A, tlapack::range<idx_t>(j + 1, n), j);
            auto u12 = tlapack::slice(A, j, tlapack::range<idx_t>(j + 1, n));
            auto slicework =
                tlapack::slice(w, tlapack::range<idx_t>(0, n - j - 1));

            // first step of the algorithm, work1 holds x12
            tlapack::gemv(Op::Trans, T(-1) / A(j, j), X22, u12, slicework);

            // second line of the algorithm, work2 holds x21
            A(j, j) = (T(1) / A(j, j)) - tlapack::dotu(l21, slicework);

            // u12 updated, slicework available for use again
            tlapack::copy(slicework, u12);

            // third line of the algorithm
            tlapack::gemv(Op::NoTrans, T(-1), X22, l21, slicework);

            // update l21
            tlapack::copy(slicework, l21);
        }
    }

    return 0;

}  // getri_uxli

}  // namespace tlapack

#endif  // TLAPACK_GETRI_UXLI_HH<|MERGE_RESOLUTION|>--- conflicted
+++ resolved
@@ -27,16 +27,9 @@
  *
  * @ingroup workspace_query
  */
-<<<<<<< HEAD
-template <TLAPACK_MATRIX matrix_t>
-inline constexpr void getri_uxli_worksize(const matrix_t& A,
-                                          workinfo_t& workinfo,
-                                          const workspace_opts_t<>& opts = {})
-=======
 template <class matrix_t>
 inline constexpr workinfo_t getri_uxli_worksize(
     const matrix_t& A, const workspace_opts_t<>& opts = {})
->>>>>>> db7b7b46
 {
     using T = type_t<matrix_t>;
 
