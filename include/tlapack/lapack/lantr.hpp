/// @file lantr.hpp
/// @author Weslley S Pereira, University of Colorado Denver, USA
/// @note Adapted from @see
/// https://github.com/langou/latl/blob/master/include/lantr.h
//
// Copyright (c) 2021-2023, University of Colorado Denver. All rights reserved.
//
// This file is part of <T>LAPACK.
// <T>LAPACK is free software: you can redistribute it and/or modify it under
// the terms of the BSD 3-Clause license. See the accompanying LICENSE file.

#ifndef TLAPACK_LANTR_HH
#define TLAPACK_LANTR_HH

#include "tlapack/base/legacyArray.hpp"
#include "tlapack/lapack/lassq.hpp"

namespace tlapack {

/** Worspace query of lantr().
 *
 * @param[in] normType
 *      - Norm::Max: Maximum absolute value over all elements of the matrix.
 *          Note: this is not a consistent matrix norm.
 *      - Norm::One: 1-norm, the maximum value of the absolute sum of each
 * column.
 *      - Norm::Inf: Inf-norm, the maximum value of the absolute sum of each
 * row.
 *      - Norm::Fro: Frobenius norm of the matrix.
 *          Square root of the sum of the square of each entry in the matrix.
 *
 * @param[in] uplo
 *      - Uplo::Upper: A is a upper triangle matrix;
 *      - Uplo::Lower: A is a lower triangle matrix.
 *
 * @param[in] diag
 *     Whether A has a unit or non-unit diagonal:
 *     - Diag::Unit:    A is assumed to be unit triangular.
 *     - Diag::NonUnit: A is not assumed to be unit triangular.
 *
 * @param[in] A m-by-n triangular matrix.
 *
 * @return workinfo_t The amount workspace required.
 *
 * @ingroup workspace_query
 */
<<<<<<< HEAD
template <TLAPACK_NORM norm_t,
          TLAPACK_UPLO uplo_t,
          class diag_t,
          TLAPACK_MATRIX matrix_t>
inline constexpr void lantr_worksize(norm_t normType,
                                     uplo_t uplo,
                                     diag_t diag,
                                     const matrix_t& A,
                                     workinfo_t& workinfo)
{}
=======
template <class norm_t, class uplo_t, class diag_t, class matrix_t>
inline constexpr workinfo_t lantr_worksize(norm_t normType,
                                           uplo_t uplo,
                                           diag_t diag,
                                           const matrix_t& A)
{
    return workinfo_t{};
}
>>>>>>> db7b7b46

/** Worspace query of lantr().
 *
 * @param[in] normType
 *      - Norm::Max: Maximum absolute value over all elements of the matrix.
 *          Note: this is not a consistent matrix norm.
 *      - Norm::One: 1-norm, the maximum value of the absolute sum of each
 * column.
 *      - Norm::Inf: Inf-norm, the maximum value of the absolute sum of each
 * row.
 *      - Norm::Fro: Frobenius norm of the matrix.
 *          Square root of the sum of the square of each entry in the matrix.
 *
 * @param[in] uplo
 *      - Uplo::Upper: A is a upper triangle matrix;
 *      - Uplo::Lower: A is a lower triangle matrix.
 *
 * @param[in] diag
 *     Whether A has a unit or non-unit diagonal:
 *     - Diag::Unit:    A is assumed to be unit triangular.
 *     - Diag::NonUnit: A is not assumed to be unit triangular.
 *
 * @param[in] A m-by-n triangular matrix.
 *
 * @param[in] opts Options.
 *
 * @return workinfo_t The amount workspace required.
 *
 * @ingroup workspace_query
 */
<<<<<<< HEAD
template <TLAPACK_NORM norm_t,
          TLAPACK_UPLO uplo_t,
          class diag_t,
          TLAPACK_MATRIX matrix_t>
inline constexpr void lantr_worksize(norm_t normType,
                                     uplo_t uplo,
                                     diag_t diag,
                                     const matrix_t& A,
                                     workinfo_t& workinfo,
                                     const workspace_opts_t<>& opts)
=======
template <class norm_t, class uplo_t, class diag_t, class matrix_t>
inline constexpr workinfo_t lantr_worksize(norm_t normType,
                                           uplo_t uplo,
                                           diag_t diag,
                                           const matrix_t& A,
                                           const workspace_opts_t<>& opts)
>>>>>>> db7b7b46
{
    using T = type_t<matrix_t>;

    if (normType == Norm::Inf) {
        return workinfo_t(sizeof(T), nrows(A));
    }
    return workinfo_t{};
}

/** Calculates the norm of a symmetric matrix.
 *
 * @tparam norm_t Either Norm or any class that implements `operator Norm()`.
 * @tparam uplo_t Either Uplo or any class that implements `operator Uplo()`.
 * @tparam diag_t Either Diag or any class that implements `operator Diag()`.
 *
 * @param[in] normType
 *      - Norm::Max: Maximum absolute value over all elements of the matrix.
 *          Note: this is not a consistent matrix norm.
 *      - Norm::One: 1-norm, the maximum value of the absolute sum of each
 * column.
 *      - Norm::Inf: Inf-norm, the maximum value of the absolute sum of each
 * row.
 *      - Norm::Fro: Frobenius norm of the matrix.
 *          Square root of the sum of the square of each entry in the matrix.
 *
 * @param[in] uplo
 *      - Uplo::Upper: A is a upper triangle matrix;
 *      - Uplo::Lower: A is a lower triangle matrix.
 *
 * @param[in] diag
 *     Whether A has a unit or non-unit diagonal:
 *     - Diag::Unit:    A is assumed to be unit triangular.
 *     - Diag::NonUnit: A is not assumed to be unit triangular.
 *
 * @param[in] A m-by-n triangular matrix.
 *
 * @ingroup auxiliary
 */
template <TLAPACK_NORM norm_t,
          TLAPACK_UPLO uplo_t,
          class diag_t,
          TLAPACK_MATRIX matrix_t>
auto lantr(norm_t normType, uplo_t uplo, diag_t diag, const matrix_t& A)
{
    using T = type_t<matrix_t>;
    using real_t = real_type<T>;
    using idx_t = size_type<matrix_t>;

    // constants
    const idx_t m = nrows(A);
    const idx_t n = ncols(A);

    // check arguments
    tlapack_check_false(normType != Norm::Fro && normType != Norm::Inf &&
                        normType != Norm::Max && normType != Norm::One);
    tlapack_check_false(uplo != Uplo::Lower && uplo != Uplo::Upper);
    tlapack_check_false(diag != Diag::NonUnit && diag != Diag::Unit);

    // quick return
    if (m == 0 || n == 0) return real_t(0);

    // Norm value
    real_t norm(0);

    if (normType == Norm::Max) {
        if (diag == Diag::NonUnit) {
            if (uplo == Uplo::Upper) {
                for (idx_t j = 0; j < n; ++j) {
                    for (idx_t i = 0; i <= std::min(j, m - 1); ++i) {
                        real_t temp = tlapack::abs(A(i, j));

                        if (temp > norm)
                            norm = temp;
                        else {
                            if (isnan(temp)) return temp;
                        }
                    }
                }
            }
            else {
                for (idx_t j = 0; j < n; ++j) {
                    for (idx_t i = j; i < m; ++i) {
                        real_t temp = tlapack::abs(A(i, j));

                        if (temp > norm)
                            norm = temp;
                        else {
                            if (isnan(temp)) return temp;
                        }
                    }
                }
            }
        }
        else {
            norm = real_t(1);
            if (uplo == Uplo::Upper) {
                for (idx_t j = 0; j < n; ++j) {
                    for (idx_t i = 0; i < std::min(j, m); ++i) {
                        real_t temp = tlapack::abs(A(i, j));

                        if (temp > norm)
                            norm = temp;
                        else {
                            if (isnan(temp)) return temp;
                        }
                    }
                }
            }
            else {
                for (idx_t j = 0; j < n; ++j) {
                    for (idx_t i = j + 1; i < m; ++i) {
                        real_t temp = tlapack::abs(A(i, j));

                        if (temp > norm)
                            norm = temp;
                        else {
                            if (isnan(temp)) return temp;
                        }
                    }
                }
            }
        }
    }
    else if (normType == Norm::Inf) {
        if (uplo == Uplo::Upper) {
            for (idx_t i = 0; i < m; ++i) {
                real_t sum(0);
                if (diag == Diag::NonUnit)
                    for (idx_t j = i; j < n; ++j)
                        sum += tlapack::abs(A(i, j));
                else {
                    sum = real_t(1);
                    for (idx_t j = i + 1; j < n; ++j)
                        sum += tlapack::abs(A(i, j));
                }

                if (sum > norm)
                    norm = sum;
                else {
                    if (isnan(sum)) return sum;
                }
            }
        }
        else {
            for (idx_t i = 0; i < m; ++i) {
                real_t sum(0);
                if (diag == Diag::NonUnit || i >= n)
                    for (idx_t j = 0; j <= std::min(i, n - 1); ++j)
                        sum += tlapack::abs(A(i, j));
                else {
                    sum = real_t(1);
                    for (idx_t j = 0; j < i; ++j)
                        sum += tlapack::abs(A(i, j));
                }

                if (sum > norm)
                    norm = sum;
                else {
                    if (isnan(sum)) return sum;
                }
            }
        }
    }
    else if (normType == Norm::One) {
        if (uplo == Uplo::Upper) {
            for (idx_t j = 0; j < n; ++j) {
                real_t sum(0);
                if (diag == Diag::NonUnit || j >= m)
                    for (idx_t i = 0; i <= std::min(j, m - 1); ++i)
                        sum += tlapack::abs(A(i, j));
                else {
                    sum = real_t(1);
                    for (idx_t i = 0; i < j; ++i)
                        sum += tlapack::abs(A(i, j));
                }

                if (sum > norm)
                    norm = sum;
                else {
                    if (isnan(sum)) return sum;
                }
            }
        }
        else {
            for (idx_t j = 0; j < n; ++j) {
                real_t sum(0);
                if (diag == Diag::NonUnit)
                    for (idx_t i = j; i < m; ++i)
                        sum += tlapack::abs(A(i, j));
                else {
                    sum = real_t(1);
                    for (idx_t i = j + 1; i < m; ++i)
                        sum += tlapack::abs(A(i, j));
                }

                if (sum > norm)
                    norm = sum;
                else {
                    if (isnan(sum)) return sum;
                }
            }
        }
    }
    else {
        real_t scale(1), sum(0);

        if (uplo == Uplo::Upper) {
            if (diag == Diag::NonUnit) {
                for (idx_t j = 0; j < n; ++j)
                    lassq(slice(A, range<idx_t>(0, std::min(j + 1, m)), j),
                          scale, sum);
            }
            else {
                sum = real_t(std::min(m, n));
                for (idx_t j = 1; j < n; ++j)
                    lassq(slice(A, range<idx_t>(0, std::min(j, m)), j), scale,
                          sum);
            }
        }
        else {
            if (diag == Diag::NonUnit) {
                for (idx_t j = 0; j < std::min(m, n); ++j)
                    lassq(slice(A, range<idx_t>(j, m), j), scale, sum);
            }
            else {
                sum = real_t(std::min(m, n));
                for (idx_t j = 0; j < std::min(m - 1, n); ++j)
                    lassq(slice(A, range<idx_t>(j + 1, m), j), scale, sum);
            }
        }
        norm = scale * sqrt(sum);
    }

    return norm;
}

/** Calculates the norm of a triangular matrix.
 *
 * Code optimized for the infinity norm on column-major layouts using a
 * workspace of size at least m, where m is the number of rows of A.
 * @see lantr( norm_t normType, uplo_t uplo, diag_t diag, const matrix_t& A ).
 *
 * @tparam norm_t Either Norm or any class that implements `operator Norm()`.
 * @tparam uplo_t Either Uplo or any class that implements `operator Uplo()`.
 * @tparam diag_t Either Diag or any class that implements `operator Diag()`.
 *
 * @param[in] normType
 *      - Norm::Max: Maximum absolute value over all elements of the matrix.
 *          Note: this is not a consistent matrix norm.
 *      - Norm::One: 1-norm, the maximum value of the absolute sum of each
 * column.
 *      - Norm::Inf: Inf-norm, the maximum value of the absolute sum of each
 * row.
 *      - Norm::Fro: Frobenius norm of the matrix.
 *          Square root of the sum of the square of each entry in the matrix.
 *
 * @param[in] uplo
 *      - Uplo::Upper: A is a upper triangle matrix;
 *      - Uplo::Lower: A is a lower triangle matrix.
 *
 * @param[in] diag
 *     Whether A has a unit or non-unit diagonal:
 *     - Diag::Unit:    A is assumed to be unit triangular.
 *     - Diag::NonUnit: A is not assumed to be unit triangular.
 *
 * @param[in] A m-by-n triangular matrix.
 *
 * @param[in] opts Options.
 *      - @c opts.work is used if whenever it has sufficient size.
 *        The sufficient size can be obtained through a workspace query.
 *
 * @ingroup auxiliary
 */
template <TLAPACK_NORM norm_t,
          TLAPACK_UPLO uplo_t,
          class diag_t,
          TLAPACK_MATRIX matrix_t>
auto lantr(norm_t normType,
           uplo_t uplo,
           diag_t diag,
           const matrix_t& A,
           const workspace_opts_t<>& opts)
{
    using T = type_t<matrix_t>;
    using real_t = real_type<T>;
    using idx_t = size_type<matrix_t>;

    // constants
    const idx_t m = nrows(A);
    const idx_t n = ncols(A);

    // check arguments
    tlapack_check_false(normType != Norm::Fro && normType != Norm::Inf &&
                        normType != Norm::Max && normType != Norm::One);
    tlapack_check_false(uplo != Uplo::Lower && uplo != Uplo::Upper);
    tlapack_check_false(diag != Diag::NonUnit && diag != Diag::Unit);

    // quick return
    if (m == 0 || n == 0) return real_t(0);

    // redirect for max-norm, one-norm and Frobenius norm
    if (normType == Norm::Max)
        return lantr(max_norm, uplo, diag, A);
    else if (normType == Norm::One)
        return lantr(one_norm, uplo, diag, A);
    else if (normType == Norm::Fro)
        return lantr(frob_norm, uplo, diag, A);
    else if (normType == Norm::Inf) {
        // the code below uses a workspace and is meant for column-major layout
        // so as to do one pass on the data in a contiguous way when computing
        // the infinite norm.

        // Allocates workspace
        vectorOfBytes localworkdata;
        const Workspace work = [&]() {
            workinfo_t workinfo;
            lantr_worksize(normType, uplo, diag, A, opts);
            return alloc_workspace(localworkdata, workinfo, opts.work);
        }();
        legacyVector<T, idx_t> w(n, work);

        // Norm value
        real_t norm(0);

        if (uplo == Uplo::Upper) {
            if (diag == Diag::NonUnit) {
                for (idx_t i = 0; i < m; ++i)
                    w[i] = real_t(0);

                for (idx_t j = 0; j < n; ++j)
                    for (idx_t i = 0; i <= std::min(j, m - 1); ++i)
                        w[i] += tlapack::abs(A(i, j));
            }
            else {
                for (idx_t i = 0; i < m; ++i)
                    w[i] = real_t(1);

                for (idx_t j = 1; j < n; ++j) {
                    for (idx_t i = 0; i < std::min(j, m); ++i)
                        w[i] += tlapack::abs(A(i, j));
                }
            }
        }
        else {
            if (diag == Diag::NonUnit) {
                for (idx_t i = 0; i < m; ++i)
                    w[i] = real_t(0);

                for (idx_t j = 0; j < n; ++j)
                    for (idx_t i = j; i < m; ++i)
                        w[i] += tlapack::abs(A(i, j));
            }
            else {
                for (idx_t i = 0; i < std::min(m, n); ++i)
                    w[i] = real_t(1);
                for (idx_t i = n; i < m; ++i)
                    w[i] = real_t(0);

                for (idx_t j = 1; j < n; ++j) {
                    for (idx_t i = j + 1; i < m; ++i)
                        w[i] += tlapack::abs(A(i, j));
                }
            }
        }

        for (idx_t i = 0; i < m; ++i) {
            real_t temp = w[i];

            if (temp > norm)
                norm = temp;
            else {
                if (isnan(temp)) return temp;
            }
        }

        return norm;
    }
}

}  // namespace tlapack

#endif  // TLAPACK_LANTR_HH<|MERGE_RESOLUTION|>--- conflicted
+++ resolved
@@ -44,18 +44,6 @@
  *
  * @ingroup workspace_query
  */
-<<<<<<< HEAD
-template <TLAPACK_NORM norm_t,
-          TLAPACK_UPLO uplo_t,
-          class diag_t,
-          TLAPACK_MATRIX matrix_t>
-inline constexpr void lantr_worksize(norm_t normType,
-                                     uplo_t uplo,
-                                     diag_t diag,
-                                     const matrix_t& A,
-                                     workinfo_t& workinfo)
-{}
-=======
 template <class norm_t, class uplo_t, class diag_t, class matrix_t>
 inline constexpr workinfo_t lantr_worksize(norm_t normType,
                                            uplo_t uplo,
@@ -64,7 +52,6 @@
 {
     return workinfo_t{};
 }
->>>>>>> db7b7b46
 
 /** Worspace query of lantr().
  *
@@ -95,25 +82,12 @@
  *
  * @ingroup workspace_query
  */
-<<<<<<< HEAD
-template <TLAPACK_NORM norm_t,
-          TLAPACK_UPLO uplo_t,
-          class diag_t,
-          TLAPACK_MATRIX matrix_t>
-inline constexpr void lantr_worksize(norm_t normType,
-                                     uplo_t uplo,
-                                     diag_t diag,
-                                     const matrix_t& A,
-                                     workinfo_t& workinfo,
-                                     const workspace_opts_t<>& opts)
-=======
 template <class norm_t, class uplo_t, class diag_t, class matrix_t>
 inline constexpr workinfo_t lantr_worksize(norm_t normType,
                                            uplo_t uplo,
                                            diag_t diag,
                                            const matrix_t& A,
                                            const workspace_opts_t<>& opts)
->>>>>>> db7b7b46
 {
     using T = type_t<matrix_t>;
 
