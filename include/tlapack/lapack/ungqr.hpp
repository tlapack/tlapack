/// @file ungqr.hpp
/// @author Thijs Steel, KU Leuven, Belgium
/// @note Adapted from @see
/// https://github.com/Reference-LAPACK/lapack/tree/master/SRC/zungqr.f
//
// Copyright (c) 2021-2023, University of Colorado Denver. All rights reserved.
//
// This file is part of <T>LAPACK.
// <T>LAPACK is free software: you can redistribute it and/or modify it under
// the terms of the BSD 3-Clause license. See the accompanying LICENSE file.

#ifndef TLAPACK_UNGQR_HH
#define TLAPACK_UNGQR_HH

#include "tlapack/base/utils.hpp"
#include "tlapack/blas/scal.hpp"
#include "tlapack/lapack/larf.hpp"
#include "tlapack/lapack/larfb.hpp"
#include "tlapack/lapack/larft.hpp"
#include "tlapack/lapack/ung2r.hpp"

namespace tlapack {

/**
 * Options struct for ungqr
 */
template <class workT_t = void>
struct ungqr_opts_t : public workspace_opts_t<workT_t> {
    inline constexpr ungqr_opts_t(const workspace_opts_t<workT_t>& opts = {})
        : workspace_opts_t<workT_t>(opts){};

    size_type<workT_t> nb = 32;  ///< Block size
};

/** Worspace query of ungqr()
 *
 * @param[in] A m-by-n matrix.

 * @param[in] tau Real vector of length min(m,n).
 *      The scalar factors of the elementary reflectors.
 *
 * @param[in] opts Options.
 *
 * @return workinfo_t The amount workspace required.
 *
 * @ingroup workspace_query
 */
<<<<<<< HEAD
template <TLAPACK_MATRIX matrix_t,
          TLAPACK_VECTOR vector_t,
          class workT_t = void>
inline constexpr void ungqr_worksize(const matrix_t& A,
                                     const vector_t& tau,
                                     workinfo_t& workinfo,
                                     const ungqr_opts_t<workT_t>& opts = {})
=======
template <class matrix_t, class vector_t, class workT_t = void>
inline constexpr workinfo_t ungqr_worksize(
    const matrix_t& A,
    const vector_t& tau,
    const ungqr_opts_t<workT_t>& opts = {})
>>>>>>> db7b7b46
{
    using idx_t = size_type<matrix_t>;
    using matrixT_t = deduce_work_t<workT_t, matrix_type<matrix_t, vector_t> >;
    using T = type_t<matrixT_t>;
    using pair = std::pair<idx_t, idx_t>;

    // Constants
    const idx_t k = size(tau);
    const idx_t nb = min<idx_t>(opts.nb, k);

    // Local workspace sizes
    workinfo_t workinfo(nb * sizeof(T), nb);

    // larfb:
    {
        // Constants
        const idx_t m = nrows(A);

        // Empty matrices
        const auto V = slice(A, pair{0, m}, pair{0, nb});
        const auto matrixT = slice(A, pair{0, nb}, pair{0, nb});

        // Internal workspace queries
        workinfo += larfb_worksize(left_side, noTranspose, forward,
                                   columnwise_storage, V, matrixT, A, opts);
    }

    return workinfo;
}

/**
 * @brief Generates a matrix Q with orthogonal columns.
 * \[
 *     Q  =  H_1 H_2 ... H_k
 * \]
 *
 * @param[in,out] A m-by-n matrix.
 *      On entry, the i-th column must contains the vector which defines the
 *      elementary reflector $H_i$, for $i=0,1,...,k-1$, as returned by geqrf.
 *      On exit, the m-by-n matrix $Q$.

 * @param[in] tau Real vector of length min(m,n).
 *      The scalar factors of the elementary reflectors.
 *
 * @param[in] opts Options.
 *      @c opts.work is used if whenever it has sufficient size.
 *      The sufficient size can be obtained through a workspace query.
 *
 * @return 0 if success
 *
 * @ingroup computational
 */
template <TLAPACK_MATRIX matrix_t,
          TLAPACK_VECTOR vector_t,
          class workT_t = void>
int ungqr(matrix_t& A,
          const vector_t& tau,
          const ungqr_opts_t<workT_t>& opts = {})
{
    using T = type_t<matrix_t>;
    using real_t = real_type<T>;
    using idx_t = size_type<matrix_t>;
    using pair = pair<idx_t, idx_t>;
    using matrixT_t = deduce_work_t<workT_t, matrix_type<matrix_t, vector_t> >;

    // Functor
    Create<matrixT_t> new_matrix;

    // constants
    const real_t zero(0);
    const real_t one(1);
    const idx_t m = nrows(A);
    const idx_t n = ncols(A);
    const idx_t k = size(tau);
    const idx_t nb = min<idx_t>(opts.nb, k);

    // check arguments
    tlapack_check_false(k > n);

    // quick return
    if (n <= 0) return 0;

    // Allocates workspace
    vectorOfBytes localworkdata;
    Workspace work = [&]() {
        workinfo_t workinfo = ungqr_worksize(A, tau, opts);
        return alloc_workspace(localworkdata, workinfo, opts.work);
    }();

    // Matrix T and recompute work
    Workspace sparework;
    auto matrixT = new_matrix(work, nb, nb, sparework);

    // Options to forward
    auto&& larfOpts = workspace_opts_t<>{sparework};
    auto&& larfbOpts = workspace_opts_t<void>{sparework};

    // Initialise columns k:n-1 to columns of the unit matrix
    for (idx_t j = k; j < min(m, n); ++j) {
        for (idx_t l = 0; l < m; ++l)
            A(l, j) = zero;
        A(j, j) = one;
    }

    for (idx_t i = ((k - 1) / nb) * nb; i != idx_t(-nb); i = i - nb) {
        idx_t ib = min<idx_t>(nb, k - i);
        const auto taui = slice(tau, pair{i, i + ib});
        // Use block reflector to update most of the matrix
        // We do this first because the reflectors will be destroyed by the
        // unblocked code later.
        if (i + ib < n) {
            // Form the triangular factor of the block reflector
            // H = H(i) H(i+1) . . . H(i+ib-1)
            const auto V = slice(A, pair{i, m}, pair{i, i + ib});
            auto matrixTi = slice(matrixT, pair{0, ib}, pair{0, ib});
            auto C = slice(A, pair{i, m}, pair{i + ib, n});

            larft(forward, columnwise_storage, V, taui, matrixTi);
            larfb(left_side, noTranspose, forward, columnwise_storage, V,
                  matrixTi, C, larfbOpts);
        }
        // Use unblocked code to apply H to rows i:m of current block
        auto Ai = slice(A, pair{i, m}, pair{i, i + ib});
        ung2r(Ai, taui, larfOpts);
        // Set rows 0:i-1 of current block to zero
        for (idx_t j = i; j < i + ib; ++j)
            for (idx_t l = 0; l < i; l++)
                A(l, j) = zero;
    }

    return 0;
}

}  // namespace tlapack

#endif  // TLAPACK_UNGQR_HH<|MERGE_RESOLUTION|>--- conflicted
+++ resolved
@@ -45,21 +45,11 @@
  *
  * @ingroup workspace_query
  */
-<<<<<<< HEAD
-template <TLAPACK_MATRIX matrix_t,
-          TLAPACK_VECTOR vector_t,
-          class workT_t = void>
-inline constexpr void ungqr_worksize(const matrix_t& A,
-                                     const vector_t& tau,
-                                     workinfo_t& workinfo,
-                                     const ungqr_opts_t<workT_t>& opts = {})
-=======
 template <class matrix_t, class vector_t, class workT_t = void>
 inline constexpr workinfo_t ungqr_worksize(
     const matrix_t& A,
     const vector_t& tau,
     const ungqr_opts_t<workT_t>& opts = {})
->>>>>>> db7b7b46
 {
     using idx_t = size_type<matrix_t>;
     using matrixT_t = deduce_work_t<workT_t, matrix_type<matrix_t, vector_t> >;
