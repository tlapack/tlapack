--- conflicted
+++ resolved
@@ -40,13 +40,8 @@
 
     if (n > 1) {
         auto C = cols(A, range{1, n});
-<<<<<<< HEAD
-        return larf_worksize<T>(Side::Left, Direction::Backward,
-                                StoreV::Columnwise, col(A, 0), tau[0], C);
-=======
-        return larf_worksize(LEFT_SIDE, BACKWARD, COLUMNWISE_STORAGE, col(A, 0),
-                             tau[0], C, opts);
->>>>>>> 2dbae4e0
+        return larf_worksize<T>(LEFT_SIDE, BACKWARD, COLUMNWISE_STORAGE,
+                                col(A, 0), tau[0], C);
     }
     return WorkInfo(0);
 }
@@ -109,12 +104,7 @@
         idx_t ii = n - k + i;
         auto v = slice(A, range{0, m - k + i + 1}, ii);
         auto C = slice(A, range{0, m - k + i + 1}, range{0, ii});
-<<<<<<< HEAD
-        larf_work(Side::Left, Direction::Backward, StoreV::Columnwise, v,
-                  tau[i], C, work);
-=======
-        larf(LEFT_SIDE, BACKWARD, COLUMNWISE_STORAGE, v, tau[i], C, larfOpts);
->>>>>>> 2dbae4e0
+        larf_work(LEFT_SIDE, BACKWARD, COLUMNWISE_STORAGE, v, tau[i], C, work);
         auto x = slice(A, range{0, m - k + i}, ii);
         scal(-tau[i], x);
         A(m - k + i, ii) = one - tau[i];
