--- conflicted
+++ resolved
@@ -35,19 +35,11 @@
  *
  * @ingroup workspace_query
  */
-<<<<<<< HEAD
-template <TLAPACK_NORM norm_t, TLAPACK_MATRIX matrix_t>
-inline constexpr void lange_worksize(norm_t normType,
-                                     const matrix_t& A,
-                                     workinfo_t& workinfo)
-{}
-=======
 template <typename norm_t, typename matrix_t>
 inline constexpr workinfo_t lange_worksize(norm_t normType, const matrix_t& A)
 {
     return workinfo_t{};
 }
->>>>>>> db7b7b46
 
 /** Worspace query of lange()
  *
@@ -69,18 +61,10 @@
  *
  * @ingroup workspace_query
  */
-<<<<<<< HEAD
-template <TLAPACK_NORM norm_t, TLAPACK_MATRIX matrix_t>
-inline constexpr void lange_worksize(norm_t normType,
-                                     const matrix_t& A,
-                                     workinfo_t& workinfo,
-                                     const workspace_opts_t<>& opts)
-=======
 template <typename norm_t, typename matrix_t>
 inline constexpr workinfo_t lange_worksize(norm_t normType,
                                            const matrix_t& A,
                                            const workspace_opts_t<>& opts)
->>>>>>> db7b7b46
 {
     using T = type_t<matrix_t>;
 
