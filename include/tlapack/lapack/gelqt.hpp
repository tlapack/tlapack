--- conflicted
+++ resolved
@@ -144,17 +144,9 @@
         if (j + ib < k) {
             // Apply H to A(j+ib:m,j:n) from the right
             auto A12 = slice(A, range(j + ib, m), range(j, n));
-<<<<<<< HEAD
             auto work1 = slice(TT, range(j + ib, m), range(0, ib));
-            larfb_work(RIGHT_SIDE, Op::NoTrans, Direction::Forward,
-                       StoreV::Rowwise, A11, TT1, A12, work1);
-=======
-
-            WorkspaceOpts<void> work1(
-                slice(TT, range(j + ib, m), range(0, ib)));
-            larfb(RIGHT_SIDE, NO_TRANS, FORWARD, ROWWISE_STORAGE, A11, TT1, A12,
-                  work1);
->>>>>>> 2dbae4e0
+            larfb_work(RIGHT_SIDE, NO_TRANS, FORWARD, ROWWISE_STORAGE, A11, TT1,
+                       A12, work1);
         }
     }
 
