--- conflicted
+++ resolved
@@ -1,16 +1,11 @@
 /// @file ul_mult.hpp
 /// @author Ali Lotfi, University of Colorado Denver, USA
-//
 // Copyright (c) 2013-2022, University of Colorado Denver. All rights reserved.
 //
 // This file is part of <T>LAPACK.
 // <T>LAPACK is free software: you can redistribute it and/or modify it under
 // the terms of the BSD 3-Clause license. See the accompanying LICENSE file.
-<<<<<<< HEAD
 // PA = LU   A^(-1)P^T=U^(-1)L^(-1) --- > U(A^(-1)P^T) L=I
-
-=======
->>>>>>> 23a23843
 
 #ifndef TLAPACK_ul_mult_HH
 #define TLAPACK_ul_mult_HH
@@ -21,23 +16,9 @@
 // #include "tlapack.hpp"
 
 namespace tlapack {
-<<<<<<< HEAD
-/** test_ul computes UL of a general n-by-n matrix A
- *  where the nonzero part of L is the subdiagonal of A and on the diagonal of A is 1,
- *  nonzero part of U is diagonal and super-diagonal part of A 
-=======
-
-/** test_ul multiplies the upper part of a general n-by-n matrix A, denoted by U,
- *  by the strict lower part of A, denoted by L, in place. We consider the
- *  diagonal of L to be unitary. 
- * 
- *  This algorithm is recursive.
->>>>>>> bdb23dafdcd843b89abd863234807ad08562f1f5
-=======
 /** ul_mult computes U(n-by-n) multiplied by L(n-by-n) of a general n-by-n matrix A
  *  where the nonzero part of L is the subdiagonal of A and on the diagonal of L is assumed to be 1,
  *  and nonzero part of U is coming from diagonal and super-diagonal part of A 
->>>>>>> 23a23843
  *
  * @return  0 
  *
