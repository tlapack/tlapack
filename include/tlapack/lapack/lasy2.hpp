--- conflicted
+++ resolved
@@ -28,13 +28,8 @@
  *
  * @ingroup auxiliary
  */
-<<<<<<< HEAD
-template <TLAPACK_MATRIX matrix_t,
-          enable_if_t<!is_complex<type_t<matrix_t> >::value, bool> = true>
-=======
 template <typename matrix_t,
           enable_if_t<is_real<type_t<matrix_t> >::value, bool> = true>
->>>>>>> db7b7b46
 int lasy2(Op trans_l,
           Op trans_r,
           int isign,
