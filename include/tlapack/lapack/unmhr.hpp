/// @file unmhr.hpp
/// @author Thijs Steel, KU Leuven, Belgium
/// Adapted from @see
/// https://github.com/Reference-LAPACK/lapack/tree/master/SRC/zunmhr.f
//
// Copyright (c) 2021-2023, University of Colorado Denver. All rights reserved.
//
// This file is part of <T>LAPACK.
// <T>LAPACK is free software: you can redistribute it and/or modify it under
// the terms of the BSD 3-Clause license. See the accompanying LICENSE file.

#ifndef TLAPACK_UNMHR_HH
#define TLAPACK_UNMHR_HH

#include "tlapack/base/utils.hpp"
#include "tlapack/lapack/ung2r.hpp"
#include "tlapack/lapack/unm2r.hpp"

namespace tlapack {

/** Applies unitary matrix Q to a matrix C.
 *
 * @param[in] side Specifies which side op(Q) is to be applied.
 *      - Side::Left:  C := op(Q) C;
 *      - Side::Right: C := C op(Q).
 *
 * @param[in] trans The operation $op(Q)$ to be used:
 *      - Op::NoTrans:      $op(Q) = Q$;
 *      - Op::ConjTrans:    $op(Q) = Q^H$.
 *      Op::Trans is a valid value if the data type of A is real. In this case,
 *      the algorithm treats Op::Trans as Op::ConjTrans.
 *
 * @param[in] ilo integer
 * @param[in] ihi integer
 *      ilo and ihi must have the same values as in the
 *      previous call to gehrd. Q is equal to the unit
 *      matrix except in the submatrix Q(ilo+1:ihi,ilo+1:ihi).
 *      0 <= ilo <= ihi <= max(1,n).
 * @param[in] A n-by-n matrix
 *      Matrix containing orthogonal vectors, as returned by gehrd
 * @param[in] tau Vector of length n-1
 *      Contains the scalar factors of the elementary reflectors.
 *
 * @param[in,out] C m-by-n matrix.
 *      On exit, C is replaced by one of the following:
 *      - side = Side::Left  & trans = Op::NoTrans:    $C := Q C$;
 *      - side = Side::Right & trans = Op::NoTrans:    $C := C Q$;
 *      - side = Side::Left  & trans = Op::ConjTrans:  $C := C Q^H$;
 *      - side = Side::Right & trans = Op::ConjTrans:  $C := Q^H C$.
 *
 * @param[in] opts Options.
 *      @c opts.work is used if whenever it has sufficient size.
 *      The sufficient size can be obtained through a workspace query.
 *
 * @ingroup computational
 */
template <TLAPACK_MATRIX matrix_t, TLAPACK_VECTOR vector_t>
int unmhr(Side side,
          Op trans,
          size_type<matrix_t> ilo,
          size_type<matrix_t> ihi,
          const matrix_t& A,
          const vector_t& tau,
          matrix_t& C,
          const workspace_opts_t<>& opts = {})
{
    using idx_t = size_type<matrix_t>;
    using pair = std::pair<idx_t, idx_t>;

    auto A_s = slice(A, pair{ilo + 1, ihi}, pair{ilo, ihi - 1});
    auto tau_s = slice(tau, pair{ilo, ihi - 1});
    auto C_s = (side == Side::Left)
                   ? slice(C, pair{ilo + 1, ihi}, pair{0, ncols(C)})
                   : slice(C, pair{0, nrows(C)}, pair{ilo + 1, ihi});

    unm2r(side, trans, A_s, tau_s, C_s, opts);

    return 0;
}

/** Worspace query of unmhr()
 *
 * @param[in] side Specifies which side op(Q) is to be applied.
 *      - Side::Left:  C := op(Q) C;
 *      - Side::Right: C := C op(Q).
 *
 * @param[in] trans The operation $op(Q)$ to be used:
 *      - Op::NoTrans:      $op(Q) = Q$;
 *      - Op::ConjTrans:    $op(Q) = Q^H$.
 *      Op::Trans is a valid value if the data type of A is real. In this case,
 *      the algorithm treats Op::Trans as Op::ConjTrans.
 *
 * @param[in] ilo integer
 * @param[in] ihi integer
 *      ilo and ihi must have the same values as in the
 *      previous call to gehrd. Q is equal to the unit
 *      matrix except in the submatrix Q(ilo+1:ihi,ilo+1:ihi).
 *      0 <= ilo <= ihi <= max(1,n).
 * @param[in] A n-by-n matrix
 *      Matrix containing orthogonal vectors, as returned by gehrd
 * @param[in] tau Vector of length n-1
 *      Contains the scalar factors of the elementary reflectors.
 *
 * @param[in] C m-by-n matrix.
 *
 * @param[in] opts Options.
 *
 * @return workinfo_t The amount workspace required.
 *
 * @ingroup workspace_query
 */
<<<<<<< HEAD
template <TLAPACK_MATRIX matrix_t, TLAPACK_VECTOR vector_t>
inline constexpr void unmhr_worksize(Side side,
                                     Op trans,
                                     size_type<matrix_t> ilo,
                                     size_type<matrix_t> ihi,
                                     const matrix_t& A,
                                     const vector_t& tau,
                                     const matrix_t& C,
                                     workinfo_t& workinfo,
                                     const workspace_opts_t<>& opts = {})
=======
template <class matrix_t, class vector_t>
inline constexpr workinfo_t unmhr_worksize(Side side,
                                           Op trans,
                                           size_type<matrix_t> ilo,
                                           size_type<matrix_t> ihi,
                                           const matrix_t& A,
                                           const vector_t& tau,
                                           const matrix_t& C,
                                           const workspace_opts_t<>& opts = {})
>>>>>>> db7b7b46
{
    using idx_t = size_type<matrix_t>;
    using pair = std::pair<idx_t, idx_t>;

    auto A_s = slice(A, pair{ilo + 1, ihi}, pair{ilo, ihi - 1});
    auto tau_s = slice(tau, pair{ilo, ihi - 1});
    auto C_s = (side == Side::Left)
                   ? slice(C, pair{ilo + 1, ihi}, pair{0, ncols(C)})
                   : slice(C, pair{0, nrows(C)}, pair{ilo + 1, ihi});

    return unm2r_worksize(side, trans, A_s, tau_s, C_s, opts);
}
}  // namespace tlapack

#endif  // TLAPACK_UNMHR_HH<|MERGE_RESOLUTION|>--- conflicted
+++ resolved
@@ -109,18 +109,6 @@
  *
  * @ingroup workspace_query
  */
-<<<<<<< HEAD
-template <TLAPACK_MATRIX matrix_t, TLAPACK_VECTOR vector_t>
-inline constexpr void unmhr_worksize(Side side,
-                                     Op trans,
-                                     size_type<matrix_t> ilo,
-                                     size_type<matrix_t> ihi,
-                                     const matrix_t& A,
-                                     const vector_t& tau,
-                                     const matrix_t& C,
-                                     workinfo_t& workinfo,
-                                     const workspace_opts_t<>& opts = {})
-=======
 template <class matrix_t, class vector_t>
 inline constexpr workinfo_t unmhr_worksize(Side side,
                                            Op trans,
@@ -130,7 +118,6 @@
                                            const vector_t& tau,
                                            const matrix_t& C,
                                            const workspace_opts_t<>& opts = {})
->>>>>>> db7b7b46
 {
     using idx_t = size_type<matrix_t>;
     using pair = std::pair<idx_t, idx_t>;
