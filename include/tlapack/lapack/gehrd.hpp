/// @file gehrd.hpp
/// @author Thijs Steel, KU Leuven, Belgium
/// Adapted from @see
/// https://github.com/Reference-LAPACK/lapack/tree/master/SRC/dgehrd.f
//
// Copyright (c) 2021-2023, University of Colorado Denver. All rights reserved.
//
// This file is part of <T>LAPACK.
// <T>LAPACK is free software: you can redistribute it and/or modify it under
// the terms of the BSD 3-Clause license. See the accompanying LICENSE file.

#ifndef TLAPACK_GEHRD_HH
#define TLAPACK_GEHRD_HH

#include "tlapack/base/utils.hpp"
#include "tlapack/blas/gemm.hpp"
#include "tlapack/lapack/gehd2.hpp"
#include "tlapack/lapack/lahr2.hpp"
#include "tlapack/lapack/larfb.hpp"

namespace tlapack {

/**
 * Options struct for gehrd
 */
template <class idx_t = size_t>
struct gehrd_opts_t : public workspace_opts_t<> {
    inline constexpr gehrd_opts_t(const workspace_opts_t<>& opts = {})
        : workspace_opts_t<>(opts){};

    idx_t nb = 32;          ///< Block size used in the blocked reduction
    idx_t nx_switch = 128;  ///< If only nx_switch columns are left, the
                            ///< algorithm will use unblocked code
};

/** Worspace query of gehrd()
 *
 * @param[in] ilo integer
 * @param[in] ihi integer
 *      It is assumed that A is already upper Hessenberg in columns
 *      0:ilo and rows ihi:n and is already upper triangular in
 *      columns ihi+1:n and rows 0:ilo.
 *      0 <= ilo <= ihi <= max(1,n).
 * @param[in] A n-by-n matrix.
 *      On entry, the n by n general matrix to be reduced.
 * @param tau Not referenced.
 *
 * @param[in] opts Options.
 *
 * @return workinfo_t The amount workspace required.
 *
 * @ingroup workspace_query
 */
<<<<<<< HEAD
template <TLAPACK_MATRIX matrix_t, TLAPACK_VECTOR vector_t>
void gehrd_worksize(size_type<matrix_t> ilo,
                    size_type<matrix_t> ihi,
                    const matrix_t& A,
                    const vector_t& tau,
                    workinfo_t& workinfo,
                    const gehrd_opts_t<size_type<matrix_t> >& opts = {})
=======
template <class matrix_t, class vector_t>
workinfo_t gehrd_worksize(size_type<matrix_t> ilo,
                          size_type<matrix_t> ihi,
                          const matrix_t& A,
                          const vector_t& tau,
                          const gehrd_opts_t<size_type<matrix_t> >& opts = {})
>>>>>>> db7b7b46
{
    using idx_t = size_type<matrix_t>;
    using work_t = matrix_type<matrix_t, vector_t>;
    using T = type_t<work_t>;

    const idx_t n = ncols(A);
    const idx_t nb = std::min(opts.nb, ihi - ilo - 1);

    return workinfo_t(sizeof(T) * (n + nb), nb);
}

/** Reduces a general square matrix to upper Hessenberg form
 *
 * The matrix Q is represented as a product of elementary reflectors
 * \[
 *          Q = H_ilo H_ilo+1 ... H_ihi,
 * \]
 * Each H_i has the form
 * \[
 *          H_i = I - tau * v * v',
 * \]
 * where tau is a scalar, and v is a vector with
 * \[
 *          v[0] = v[1] = ... = v[i] = 0; v[i+1] = 1,
 * \]
 * with v[i+2] through v[ihi] stored on exit below the diagonal
 * in the ith column of A, and tau in tau[i].
 *
 * @return  0 if success
 *
 * @param[in] ilo integer
 * @param[in] ihi integer
 *      It is assumed that A is already upper Hessenberg in columns
 *      0:ilo and rows ihi:n and is already upper triangular in
 *      columns ihi+1:n and rows 0:ilo.
 *      0 <= ilo <= ihi <= max(1,n).
 * @param[in,out] A n-by-n matrix.
 *      On entry, the n by n general matrix to be reduced.
 *      On exit, the upper triangle and the first subdiagonal of A
 *      are overwritten with the upper Hessenberg matrix H, and the
 *      elements below the first subdiagonal, with the array TAU,
 *      represent the orthogonal matrix Q as a product of elementary
 *      reflectors. See Further Details.
 * @param[out] tau Real vector of length n-1.
 *      The scalar factors of the elementary reflectors.
 *
 * @param[in] opts Options.
 *      - @c opts.work is used if whenever it has sufficient size.
 *        The sufficient size can be obtained through a workspace query.
 *
 * @ingroup computational
 */
template <TLAPACK_MATRIX matrix_t, TLAPACK_VECTOR vector_t>
int gehrd(size_type<matrix_t> ilo,
          size_type<matrix_t> ihi,
          matrix_t& A,
          vector_t& tau,
          const gehrd_opts_t<size_type<matrix_t> >& opts = {})
{
    using idx_t = size_type<matrix_t>;
    using work_t = matrix_type<matrix_t, vector_t>;
    using pair = pair<idx_t, idx_t>;
    using TA = type_t<matrix_t>;
    using real_t = real_type<TA>;

    // Functor
    Create<work_t> new_matrix;

    // constants
    const real_t one(1);
    const type_t<work_t> zero(0);
    const idx_t n = ncols(A);

    // Blocksize
    idx_t nb = std::min(opts.nb, ihi - ilo - 1);
    // Size of the last block which be handled with unblocked code
    idx_t nx_switch = opts.nx_switch;
    idx_t nx = std::max(nb, nx_switch);

    // check arguments
    tlapack_check_false((ilo < 0) or (ilo >= n));
    tlapack_check_false((ihi < 0) or (ihi > n));
    tlapack_check_false(ncols(A) != nrows(A));
    tlapack_check_false((idx_t)size(tau) < n - 1);

    // quick return
    if (n <= 0) return 0;

    // Allocates workspace
    vectorOfBytes localworkdata;
    Workspace work = [&]() {
        workinfo_t workinfo = gehrd_worksize(ilo, ihi, A, tau, opts);
        return alloc_workspace(localworkdata, workinfo, opts.work);
    }();

    // Options to forward
    auto&& larfbOpts = workspace_opts_t<transpose_type<work_t> >{work};
    auto&& gehd2Opts = workspace_opts_t<>{work};

    // Matrix Y
    Workspace workMatrixT;
    auto Y = new_matrix(work, n, nb, workMatrixT);
    laset(dense, zero, zero, Y);

    // Matrix T
    auto matrixT = new_matrix(workMatrixT, nb, nb);

    idx_t i = ilo;
    for (; i + nx < ihi - 1; i = i + nb) {
        const idx_t nb2 = std::min(nb, ihi - i - 1);

        auto V = slice(A, pair{i + 1, ihi}, pair{i, i + nb2});
        auto A2 = slice(A, pair{0, ihi}, pair{i, ihi});
        auto tau2 = slice(tau, pair{i, ihi});
        auto T_s = slice(matrixT, pair{0, nb2}, pair{0, nb2});
        auto Y_s = slice(Y, pair{0, n}, pair{0, nb2});
        lahr2(i, nb2, A2, tau2, T_s, Y_s);
        if (i + nb2 < ihi) {
            // Note, this V2 contains the last row of the triangular part
            auto V2 = slice(V, pair{nb2 - 1, ihi - i - 1}, pair{0, nb2});

            // Apply the block reflector H to A(0:ihi,i+nb:ihi) from the right,
            // computing A := A - Y * V**T. The multiplication requires
            // V(nb2-1,nb2-1) to be set to 1.
            const TA ei = V(nb2 - 1, nb2 - 1);
            V(nb2 - 1, nb2 - 1) = one;
            auto A3 = slice(A, pair{0, ihi}, pair{i + nb2, ihi});
            auto Y_2 = slice(Y, pair{0, ihi}, pair{0, nb2});
            gemm(Op::NoTrans, Op::ConjTrans, -one, Y_2, V2, one, A3);
            V(nb2 - 1, nb2 - 1) = ei;
        }
        // Apply the block reflector H to A(0:i+1,i+1:i+ib) from the right
        auto V1 = slice(A, pair{i + 1, i + nb2 + 1}, pair{i, i + nb2});
        trmm(Side::Right, Uplo::Lower, Op::ConjTrans, Diag::Unit, one, V1, Y_s);
        for (idx_t j = 0; j < nb2 - 1; ++j) {
            auto A4 = slice(A, pair{0, i + 1}, i + j + 1);
            axpy(-one, slice(Y, pair{0, i + 1}, j), A4);
        }

        // Apply the block reflector H to A(i+1:ihi,i+nb:n) from the left
        auto A5 = slice(A, pair{i + 1, ihi}, pair{i + nb2, n});
        larfb(Side::Left, Op::ConjTrans, Direction::Forward, StoreV::Columnwise,
              V, T_s, A5, larfbOpts);
    }

    gehd2(i, ihi, A, tau, gehd2Opts);

    return 0;
}

}  // namespace tlapack

#endif  // TLAPACK_GEHRD_HH<|MERGE_RESOLUTION|>--- conflicted
+++ resolved
@@ -51,22 +51,12 @@
  *
  * @ingroup workspace_query
  */
-<<<<<<< HEAD
-template <TLAPACK_MATRIX matrix_t, TLAPACK_VECTOR vector_t>
-void gehrd_worksize(size_type<matrix_t> ilo,
-                    size_type<matrix_t> ihi,
-                    const matrix_t& A,
-                    const vector_t& tau,
-                    workinfo_t& workinfo,
-                    const gehrd_opts_t<size_type<matrix_t> >& opts = {})
-=======
 template <class matrix_t, class vector_t>
 workinfo_t gehrd_worksize(size_type<matrix_t> ilo,
                           size_type<matrix_t> ihi,
                           const matrix_t& A,
                           const vector_t& tau,
                           const gehrd_opts_t<size_type<matrix_t> >& opts = {})
->>>>>>> db7b7b46
 {
     using idx_t = size_type<matrix_t>;
     using work_t = matrix_type<matrix_t, vector_t>;
