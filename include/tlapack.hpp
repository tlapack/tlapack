--- conflicted
+++ resolved
@@ -149,22 +149,18 @@
 // ----------------
 
 #include "tlapack/lapack/getrf_recursive.hpp"
-<<<<<<< HEAD
-=======
 
 // UL in place, where L and U are coming from the LU factorization of a matrix
 // ----------------
 
->>>>>>> 23a23843
+
 #include "tlapack/lapack/ul_mult.hpp"
 
 // Inverse
 // ----------------
-<<<<<<< HEAD
-#include "tlapack/lapack/getri_uxli.hpp"
-=======
+
 #include "tlapack/lapack/getri_uili.hpp"
 #include "tlapack/lapack/getri_axe.hpp"
->>>>>>> 23a23843
+
 
 #endif // TLAPACK_HH