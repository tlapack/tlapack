--- conflicted
+++ resolved
@@ -1,12 +1,6 @@
 /// @file test_getri.cpp
-<<<<<<< HEAD
 /// @brief Test functions that calculate inverse of matrices such as getri family.
-=======
-/// @brief Tests inverse functions.
->>>>>>> 23a23843
-//
 // Copyright (c) 2022, University of Colorado Denver. All rights reserved.
-//
 // This file is part of <T>LAPACK.
 // <T>LAPACK is free software: you can redistribute it and/or modify it under
 // the terms of the BSD 3-Clause license. See the accompanying LICENSE file.
@@ -15,13 +9,9 @@
 #include <catch2/generators/catch_generators.hpp>
 #include <tlapack/plugins/stdvector.hpp>
 #include <tlapack/plugins/legacyArray.hpp>
-<<<<<<< HEAD
-=======
 #include <tlapack/lapack/getrf_recursive.hpp>
->>>>>>> 23a23843
 #include <testutils.hpp>
 #include <testdefinitions.hpp>
-#include "tlapack/lapack/getri_methodC.hpp"
 
 using namespace tlapack;
 using namespace std;
@@ -34,15 +24,9 @@
     using idx_t = size_type<matrix_t>;
     typedef real_type<T> real_t; // equivalent to using real_t = real_type<T>;
     
-<<<<<<< HEAD
     //n represent no. rows and columns of the square matrices we will performing tests on
     idx_t n;
     n = GENERATE(5,10,20,100);
-=======
-    // n represent no. rows and columns of the square matrices we will be testing respectively
-    idx_t n;
-    n = GENERATE(10,20,40,100);
->>>>>>> 23a23843
 
     // eps is the machine precision, and tol is the tolerance we accept for tests to pass
     const real_t eps = ulp<real_t>();
@@ -72,26 +56,8 @@
     // forming A, a random matrix 
     for (idx_t j = 0; j < n; ++j)
         for (idx_t i = 0; i < n; ++i){
-<<<<<<< HEAD
             A(i, j) = rand_helper<T>();
         }
-            
-
-    // make a deep copy A
-    lacpy(Uplo::General, A, A_copy);
-    
-    // save norm of norma
-    double norma=tlapack::lange( tlapack::Norm::Max, A);
-    
-    // run inverse function of choice after defining a work vector
-    std::vector<T> work(n-1);
-    getri_uxli(A,work);
-    
-    // identit1 <----- A * A_copy - ident1
-=======
-            A(i, j) = rand_helper<T>();    
-        }
-            
 
     
     // make a deep copy A
@@ -104,16 +70,12 @@
     getri_axe(A);
     
     // identit1 -----> A * A_copy - ident1
->>>>>>> 23a23843
     gemm(Op::NoTrans,Op::NoTrans,real_t(1),A,A_copy,real_t(-1),ident1);
     
     // error1 is  || A * A_copy - ident1 || / ||A||   
     real_t error1 = tlapack::lange( tlapack::Norm::Max, ident1)/norma;
-<<<<<<< HEAD
-=======
     
     // following tests if error1<=tol
->>>>>>> 23a23843
     CHECK(error1/tol <= 1);
     
 }
