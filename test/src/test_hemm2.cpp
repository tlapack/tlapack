--- conflicted
+++ resolved
@@ -59,22 +59,6 @@
     alpha.imag(a_imag);
 }
 
-<<<<<<< HEAD
-// // Overload for Eigen::half
-// template <typename T>
-// void setScalar(Eigen::half& alpha, real_type<T> a_real, real_type<T> a_imag)
-// {
-//     alpha = static_cast<T>(a_real);
-// }
-=======
-// Overload for Eigen::half
-//template <typename T>
-//void setScalar(Eigen::half& alpha, real_type<T> a_real, real_type<T> a_imag)
-//{
-//    alpha = static_cast<T>(a_real);
-//}
->>>>>>> 9e787b75
-
 TEMPLATE_TEST_CASE("mult a triangular matrix with a rectangular matrix",
                    "[hemm2]",
                    TLAPACK_TYPES_TO_TEST)
