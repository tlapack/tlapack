/// @file test_getrf.cpp
/// @brief Test GELQF and UNGL2 and output a k-by-n orthogonal matrix Q.
//
// Copyright (c) 2022, University of Colorado Denver. All rights reserved.
//
// This file is part of <T>LAPACK.
// <T>LAPACK is free software: you can redistribute it and/or modify it under
// the terms of the BSD 3-Clause license. See the accompanying LICENSE file.

#include <catch2/catch_template_test_macros.hpp>
#include <catch2/generators/catch_generators.hpp>
#include <tlapack/plugins/stdvector.hpp>
#include <tlapack/plugins/legacyArray.hpp>
#include <tlapack/lapack/getrf_recursive.hpp>
#include <testutils.hpp>
#include <testdefinitions.hpp>

using namespace tlapack;
using namespace std;

TEMPLATE_LIST_TEST_CASE("LU factorization of a general m-by-n matrix, blocked", "[lqf]", types_to_test)
{
    srand(1);
    using matrix_t = TestType;
    using T = type_t<matrix_t>;
    using idx_t = size_type<matrix_t>;
    typedef real_type<T> real_t; // equivalent to using real_t = real_type<T>;
    
    // m and n represent no. rows and columns of the matrices we will be testing respectively
    idx_t m, n;
<<<<<<< HEAD
    m = GENERATE(10);
    n = GENERATE(10);
=======
    m = GENERATE(5,10,20,30,100);
    n = m;
    idx_t k=min<idx_t>(m,n);
>>>>>>> 23a23843

    // eps is the machine precision, and tol is the tolerance we accept for tests to pass
    const real_t eps = ulp<real_t>();
    const real_t tol = 10*max(m, n)*eps;
    
    // Initialize matrices A, and A_copy to run tests on
    std::unique_ptr<T[]> A_(new T[m * n]);
    std::unique_ptr<T[]> A_copy_(new T[m * n]);
    auto A = legacyMatrix<T, layout<matrix_t>>(m, n, &A_[0], layout<matrix_t> == Layout::ColMajor ? m : n);
    auto A_copy = legacyMatrix<T, layout<matrix_t>>(m, n, &A_copy_[0], layout<matrix_t> == Layout::ColMajor ? m : n);
    // forming A, a random matrix with diagonal of 1
    for (idx_t j = 0; j < n; ++j)
        for (idx_t i = 0; i < m; ++i){
            if(i==j){
                A(i, j) = rand_helper<T>();

            }
            else{
                A(i, j) = rand_helper<T>();

            }
            
        }
            

    
    // We will make a deep copy A
    // We intend to test A=LU, however, since after calling getrf, A will be udpated
    // then to test A=LU, we'll make a deep copy of A prior to calling getrf
    lacpy(Uplo::General, A, A_copy);
    double norma=tlapack::lange( tlapack::Norm::Max, A);
    
    // Put diagonal and super-diagonal of A into U and sub-diagonal in L  
    std::unique_ptr<T[]> L_(new T[m * n]);
    std::unique_ptr<T[]> U_copy_(new T[m * n]);
    auto L = legacyMatrix<T, layout<matrix_t>>(m, n, &L_[0], layout<matrix_t> == Layout::ColMajor ? m : n);
    auto U = legacyMatrix<T, layout<matrix_t>>(m, n, &U_copy_[0], layout<matrix_t> == Layout::ColMajor ? m : n);
    for (idx_t j = 0; j < n; ++j){
        for (idx_t i = 0; i < m; ++i){
            if(i==j){
                L(i, j) = T(1);
                U(i, j) = A(i,j);

            }
            else if (i>j)
            {
                L(i, j) = A(i,j);
                U(i, j) = T(0);
            }
            else{
                L(i, j) =T(0);
                U(i, j) = A(i,j);

            }
            
        }
    }
    // run ul_mult, which calculates U and L in place of A
    ul_mult(A);
    
    // store UL-A ---> A 
    gemm(Op::NoTrans,Op::NoTrans,T(1),U,L,T(-1),A);
    // getri_methodD(A);


    real_t error1 = tlapack::lange( tlapack::Norm::Max, A)/norma;
    CHECK(error1/tol <= 1);
    
}


<|MERGE_RESOLUTION|>--- conflicted
+++ resolved
@@ -28,14 +28,9 @@
     
     // m and n represent no. rows and columns of the matrices we will be testing respectively
     idx_t m, n;
-<<<<<<< HEAD
-    m = GENERATE(10);
-    n = GENERATE(10);
-=======
     m = GENERATE(5,10,20,30,100);
     n = m;
     idx_t k=min<idx_t>(m,n);
->>>>>>> 23a23843
 
     // eps is the machine precision, and tol is the tolerance we accept for tests to pass
     const real_t eps = ulp<real_t>();
