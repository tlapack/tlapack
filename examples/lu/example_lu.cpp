/// @file example_lu.cpp
/// @author Weslley S Pereira, University of Colorado Denver, USA
/// @brief Example using the LU decomposition to compute the inverse of A
//
// Copyright (c) 2021-2023, University of Colorado Denver. All rights reserved.
//
// This file is part of <T>LAPACK.
// <T>LAPACK is free software: you can redistribute it and/or modify it under
// the terms of the BSD 3-Clause license. See the accompanying LICENSE file.

// Plugins for <T>LAPACK (must come before <T>LAPACK headers)

#define TLAPACK_PREFERRED_MATRIX_LEGACY
#include <tlapack/plugins/legacyArray.hpp>
#include <tlapack/plugins/stdvector.hpp>
#include <tlapack/plugins/float8_iee_p.hpp>
#ifdef USE_MPFR
    #include <tlapack/plugins/mpreal.hpp>
#endif

// <T>LAPACK
#include <tlapack/blas/trsm.hpp>
#include <tlapack/lapack/getrf.hpp>
#include <tlapack/lapack/lacpy.hpp>
#include <tlapack/lapack/lange.hpp>
#include "../../eigen/Eigen/Core"

// C++ headers
#include <iostream>
#include <vector>


//------------------------------------------------------------------------------
template <class T, tlapack::Layout L>
void run(size_t n)
{
    using real_t = tlapack::real_type<T>;
    using idx_t = size_t;

    // Create the n-by-n matrix A
    std::vector<T> A_(n * n);
    tlapack::LegacyMatrix<T, idx_t, L> A(n, n, A_.data(), n);

    // forming A, a random matrix
    for (idx_t j = 0; j < n; ++j)
        for (idx_t i = 0; i < n; ++i) {
            A(i, j) = static_cast<float>(rand()) / static_cast<float>(RAND_MAX);
            //A(i,j) = static_cast<float>(i == j ? 1:0);   --added this as a sanity check
        }
    real_t normA = tlapack::lange(tlapack::Norm::Fro, A);
    std::cout << "matrix is" << A(0,0) << std::endl;

    // Allocate space for the LU decomposition
    std::vector<size_t> piv(n);
    std::vector<T> LU_(n * n);
    tlapack::LegacyMatrix<T, idx_t, L> LU(n, n, LU_.data(), n);

    // Matrix A is kept unchanged
    tlapack::lacpy(tlapack::GENERAL, A, LU);

    // Computing the LU decomposition of A
    int info = tlapack::getrf(LU, piv);
    if (info != 0) {
        std::cerr << "Matrix could not be factorized!" << std::endl;
        return;
    }

    // create X to store invese of A later
    std::vector<T> X_(n * n, T(0));
    tlapack::LegacyMatrix<T, idx_t, L> X(n, n, X_.data(), n);

    // step 0: store Identity on X
    for (size_t i = 0; i < n; i++)
        X(i, i) = real_t(1);

    // step1: solve L Y = I
    tlapack::trsm(tlapack::Side::Left, tlapack::Uplo::Lower,
                  tlapack::Op::NoTrans, tlapack::Diag::Unit, real_t(1), LU, X);

    // step2: solve U X = Y
    tlapack::trsm(tlapack::Side::Left, tlapack::Uplo::Upper,
                  tlapack::Op::NoTrans, tlapack::Diag::NonUnit, real_t(1), LU,
                  X);

    // X <----- U^{-1}L^{-1}P; swapping columns of X according to piv
    for (idx_t i = n; i-- > 0;) {
        if (piv[i] != i) {
            auto vect1 = tlapack::col(X, i);
            auto vect2 = tlapack::col(X, piv[i]);
            tlapack::swap(vect1, vect2);
        }
    }

    // create E to store A * X
    std::vector<T> E_(n * n);
    tlapack::LegacyMatrix<T, idx_t, L> E(n, n, E_.data(), n);

    // E <----- A * X - I
    tlapack::gemm(tlapack::Op::NoTrans, tlapack::Op::NoTrans, real_t(1), A, X,
                  E);
    for (size_t i = 0; i < n; i++)
        E(i, i) -= real_t(1);

    // error1 is  || E || / ||A||
    real_t error = tlapack::lange(tlapack::Norm::Fro, E) / normA;
    real_t cond_A = normA* tlapack::lange(tlapack::Norm::Fro, X);
    // Output "
    std::cout << "||A||_F = " << normA << std::endl;
    std::cout << " k(A) = " << cond_A << std::endl;
    std::cout << "||inv(A)*A - I||_F / ||A||_F = " << error << std::endl;
}

//------------------------------------------------------------------------------
int main(int argc, char** argv)
{
    typedef ml_dtypes::float8_e4m3fn float8e4m3fn;
    typedef ml_dtypes::float8_e5m2 float8e5m2;
    int n;
    const tlapack::Layout L = tlapack::Layout::ColMajor;

    // Default arguments
    //n = (argc < 2) ? 100 : atoi(argv[1]);
    n = 100;
    srand(3);  // Init random seed

    std::cout.precision(5);
    std::cout << std::scientific << std::showpos;

    printf("run< float, L >( %d )\n", n);
    run<float, L>(n);
    printf("-----------------------\n");

    // printf("run< float, L >( %d )\n", n);]
    // run<Eigen::half, L>(n);
    // printf("-----------------------\n");

    //-------------------------------------------
    //print out machine epsilon
    //print out rounding mode
    //get to know semantics of current floats
    //print out norm of A ---done
    //condition number ---done
    //accumulation in different precisions?
    //look at mixed precision for sgemm and trsm
    //------------------------------------------


    printf("run< float8e4m3fn, L >( %d )\n", n);
    run<float8e4m3fn , L>(n);
    printf("-----------------------\n");

<<<<<<< HEAD
    printf("run< float8e4m3fn, L >( %d )\n", n);
    run<Eigen::half , L>(n);
    printf("-----------------------\n");


     printf("run< float8e4m3fn, L >( %d )\n", n);
    run<Eigen::bfloat16 , L>(n);
=======
    printf("run< float8e5m2, L >( %d )\n", n);
    run<float8e5m2 , L>(n);
>>>>>>> 3849de67
    printf("-----------------------\n");

    printf("run< double, L >( %d )\n", n);
    run<double, L>(n);
    printf("-----------------------\n");

    printf("run< complex<float>, L >( %d )\n", n);
    run<std::complex<float>, L>(n);
    printf("-----------------------\n");

    printf("run< complex<double>, L >( %d )\n", n);
    run<std::complex<double>, L>(n);
    printf("-----------------------\n");

#ifdef USE_MPFR
    printf("run< mpfr::mpreal, L >( %d )\n", n);
    run<mpfr::mpreal, L>(n);
    printf("-----------------------\n");

    printf("run< complex<mpfr::mpreal>, L >( %d )\n", n);
    run<std::complex<mpfr::mpreal>, L>(n);
    printf("-----------------------\n");
#endif

    return 0;
}<|MERGE_RESOLUTION|>--- conflicted
+++ resolved
@@ -149,7 +149,6 @@
     run<float8e4m3fn , L>(n);
     printf("-----------------------\n");
 
-<<<<<<< HEAD
     printf("run< float8e4m3fn, L >( %d )\n", n);
     run<Eigen::half , L>(n);
     printf("-----------------------\n");
@@ -157,10 +156,6 @@
 
      printf("run< float8e4m3fn, L >( %d )\n", n);
     run<Eigen::bfloat16 , L>(n);
-=======
-    printf("run< float8e5m2, L >( %d )\n", n);
-    run<float8e5m2 , L>(n);
->>>>>>> 3849de67
     printf("-----------------------\n");
 
     printf("run< double, L >( %d )\n", n);
